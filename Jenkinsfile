--- conflicted
+++ resolved
@@ -11,11 +11,7 @@
           agent { node { label 'linux' } }
           options { timeout(time: 120, unit: 'MINUTES') }
           steps {
-<<<<<<< HEAD
-            mavenBuild("jdk11", "-Pmongodb install", "maven3", true) // -Pautobahn 
-=======
-            mavenBuild("jdk8", "-Pmongodb install", "maven3", true)
->>>>>>> 4ebf4b74
+            mavenBuild("jdk11", "-Pmongodb install", "maven3", true) // -Pautobahn
             // Collect up the jacoco execution results (only on main build)
             jacoco inclusionPattern: '**/org/eclipse/jetty/**/*.class',
                 exclusionPattern: '' +
@@ -39,11 +35,8 @@
                 execPattern: '**/target/jacoco.exec',
                 classPattern: '**/target/classes',
                 sourcePattern: '**/src/main/java'
-<<<<<<< HEAD
-            junit testResults: '**/target/surefire-reports/*.xml,**/target/autobahntestsuite-reports/*.xml'
-=======
             warnings consoleParsers: [[parserName: 'Maven'], [parserName: 'Java']]
-            junit testResults: '**/target/surefire-reports/*.xml,**/target/invoker-reports/TEST*.xml'
+            junit testResults: '**/target/surefire-reports/*.xml,**/target/invoker-reports/TEST*.xml,**/target/autobahntestsuite-reports/*.xml'
           }
         }
 
@@ -52,9 +45,8 @@
           options { timeout(time: 120, unit: 'MINUTES') }
           steps {
             mavenBuild("jdk11", "-Pmongodb install", "maven3", true)
->>>>>>> 4ebf4b74
             warnings consoleParsers: [[parserName: 'Maven'], [parserName: 'Java']]
-            junit testResults: '**/target/surefire-reports/*.xml,**/target/invoker-reports/TEST*.xml'
+            junit testResults: '**/target/surefire-reports/*.xml,**/target/invoker-reports/TEST*.xml,**/target/autobahntestsuite-reports/*.xml'
           }
         }
 
