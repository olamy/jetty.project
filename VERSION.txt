--- conflicted
+++ resolved
@@ -1,35 +1,21 @@
-<<<<<<< HEAD
-jetty-8.1.4-SNAPSHOT
-
-jetty-8.1.3.v20120412 - 12 April 2012
+jetty-8.1.3-SNAPSHOT
  + 349110 MultiPartFilter records the content-type in request params
  + 367172 Remove detection for slf4j NOPLogger
  + 372678 Embedded Examples need updates for new LoginService requirement
-=======
-7.6.3-SNAPSHOT
- + 367172 Remove detection for slf4j NOPLogger
->>>>>>> 85710fb9
  + 373269 Make ServletHandler.notFound() method impl do nothing - override to
    send back 404.
  + 373421 address potential race condition related to the nonce queue removing
    the same nonce twice
  + 373952 bind called too frequently on refresh
  + 374018 correctly handle requestperminuted underflow
-<<<<<<< HEAD
  + 374152 jetty-all-server MANIFEST contains wrong import:
    javax.servlet.annotation;version="[2.6,3)"
-=======
->>>>>>> 85710fb9
  + 374252 SslConnection.onClose() does not forward to nested connection.
  + 374258 SPDY leaks SSLEngines. Made the test more reliable.
  + 374367 NPE in QueuedThreadPool.dump() with early java6 jvms
  + 374475 Response.sendRedirect does not encode UTF-8 characters properly
-<<<<<<< HEAD
  + 374881 Ensure setCopyWebInf(true) only copies WEB-INF if
    !setCopyWebDir(true)
-=======
- + 374881 Set copyWebInf to false by default
->>>>>>> 85710fb9
  + 374891 enhancement to how ProxyServlet determines the proxy target
  + 375009 Filter initialization error will throw MultiException
  + 375083 Flow control should take in account window size changes from
@@ -43,15 +29,11 @@
  + 375594 fixed SSL tests so they are not order dependent
  + 375709 Ensure resolveTempDirectory failure does not deadlock; improve error
    message
-<<<<<<< HEAD
  + 375906 Part.getHeader method not case insensitive
-=======
->>>>>>> 85710fb9
  + 375970 HttpServletRequest.getRemoteAddr() returns null when HTTP is over
    SPDY.
  + 376201 HalfClosed state not handled properly. Addendum to restore previous
    behavior, where a closed stream was also half closed.
-<<<<<<< HEAD
  + 376324 <max-file-size> is not respected in <multipart-config>
  + JETTY-1495 Ensure dynamic servlet addition does not cause servlets to be
    inited.
@@ -60,11 +42,6 @@
  + JETTY-1504 HttpServletResponseWrapper ignored when using asyncContext?
 
 jetty-8.1.2.v20120308 - 08 March 2012
-=======
- + JETTY-1504 HttpServletResponseWrapper ignored when using asyncContext?
-
-jetty-7.6.2.v20120308 - 08 March 2012
->>>>>>> 85710fb9
  + 370387 SafariWebsocketDraft0Test failure during build.
  + 371168 Update ClientCrossContextSessionTest
  + 372093 handle quotes in Require-Bundle manifest string
