--- conflicted
+++ resolved
@@ -2,14 +2,9 @@
   <parent>
     <groupId>org.eclipse.jetty.examples</groupId>
     <artifactId>examples-parent</artifactId>
-<<<<<<< HEAD
     <version>9.4.0-SNAPSHOT</version>
+    <relativePath>../pom.xml</relativePath>
   </parent>
-=======
-    <version>9.3.11-SNAPSHOT</version>
-    <relativePath>../pom.xml</relativePath>
-  </parent>  
->>>>>>> 0c66b9d2
   <modelVersion>4.0.0</modelVersion>
   <groupId>org.eclipse.jetty</groupId>
   <artifactId>example-async-rest</artifactId>
