--- conflicted
+++ resolved
@@ -186,13 +186,8 @@
       </dependency>
       <dependency>
         <groupId>org.eclipse.jetty</groupId>
-<<<<<<< HEAD
-        <artifactId>infinispan-remote</artifactId>
-        <version>10.0.0-SNAPSHOT</version>
-=======
         <artifactId>infinispan-common</artifactId>
-        <version>9.4.19-SNAPSHOT</version>
->>>>>>> 8548a492
+        <version>10.0.0-SNAPSHOT</version>
       </dependency>
       <dependency>
         <groupId>org.eclipse.jetty</groupId>
@@ -201,14 +196,6 @@
       </dependency>
       <dependency>
         <groupId>org.eclipse.jetty</groupId>
-<<<<<<< HEAD
-        <artifactId>infinispan-embedded</artifactId>
-        <version>10.0.0-SNAPSHOT</version>
-      </dependency>
-      <dependency>
-        <groupId>org.eclipse.jetty</groupId>
-=======
->>>>>>> 8548a492
         <artifactId>infinispan-embedded-query</artifactId>
         <version>10.0.0-SNAPSHOT</version>
       </dependency>
