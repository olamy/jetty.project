--- conflicted
+++ resolved
@@ -95,13 +95,8 @@
                     {
                         case 301:
                         {
-<<<<<<< HEAD
                             String method = request.getMethod();
-                            if (HttpMethod.GET.is(method) || HttpMethod.HEAD.is(method))
-=======
-                            String method = request.method();
                             if (HttpMethod.GET.is(method) || HttpMethod.HEAD.is(method) || HttpMethod.PUT.is(method))
->>>>>>> 78c322af
                                 redirect(result, method, newURI);
                             else if (HttpMethod.POST.is(method))
                                 redirect(result, HttpMethod.GET.asString(), newURI);
@@ -111,7 +106,7 @@
                         }
                         case 302:
                         {
-                            String method = request.method();
+                            String method = request.getMethod();
                             if (HttpMethod.HEAD.is(method) || HttpMethod.PUT.is(method))
                                 redirect(result, method, newURI);
                             else
@@ -120,7 +115,7 @@
                         }
                         case 303:
                         {
-                            String method = request.method();
+                            String method = request.getMethod();
                             if (HttpMethod.HEAD.is(method))
                                 redirect(result, method, newURI);
                             else
