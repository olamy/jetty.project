//
//  ========================================================================
//  Copyright (c) 1995-2015 Mort Bay Consulting Pty. Ltd.
//  ------------------------------------------------------------------------
//  All rights reserved. This program and the accompanying materials
//  are made available under the terms of the Eclipse Public License v1.0
//  and Apache License v2.0 which accompanies this distribution.
//
//      The Eclipse Public License is available at
//      http://www.eclipse.org/legal/epl-v10.html
//
//      The Apache License v2.0 is available at
//      http://www.opensource.org/licenses/apache2.0.php
//
//  You may elect to redistribute this code under either of these licenses.
//  ========================================================================
//

package org.eclipse.jetty.client;

import java.io.IOException;
import java.io.OutputStream;
import java.net.HttpCookie;
import java.net.URI;
import java.net.URLEncoder;
import java.nio.ByteBuffer;
import java.nio.channels.UnresolvedAddressException;
import java.nio.charset.StandardCharsets;
import java.nio.file.Files;
import java.nio.file.Path;
import java.nio.file.Paths;
import java.util.ArrayList;
import java.util.Arrays;
import java.util.Collections;
import java.util.Iterator;
import java.util.List;
import java.util.NoSuchElementException;
import java.util.Random;
import java.util.concurrent.CountDownLatch;
import java.util.concurrent.Exchanger;
import java.util.concurrent.ExecutionException;
import java.util.concurrent.TimeUnit;
import java.util.concurrent.TimeoutException;
import java.util.concurrent.atomic.AtomicInteger;
import java.util.concurrent.atomic.AtomicLong;
<<<<<<< HEAD

=======
import java.util.concurrent.atomic.AtomicReference;
>>>>>>> ee16dfd0
import javax.servlet.ServletException;
import javax.servlet.ServletOutputStream;
import javax.servlet.http.HttpServletRequest;
import javax.servlet.http.HttpServletResponse;

import org.eclipse.jetty.client.api.Connection;
import org.eclipse.jetty.client.api.ContentProvider;
import org.eclipse.jetty.client.api.ContentResponse;
import org.eclipse.jetty.client.api.Destination;
import org.eclipse.jetty.client.api.Request;
import org.eclipse.jetty.client.api.Response;
import org.eclipse.jetty.client.api.Result;
import org.eclipse.jetty.client.http.HttpConnectionOverHTTP;
import org.eclipse.jetty.client.http.HttpDestinationOverHTTP;
import org.eclipse.jetty.client.util.BufferingResponseListener;
import org.eclipse.jetty.client.util.BytesContentProvider;
import org.eclipse.jetty.client.util.DeferredContentProvider;
import org.eclipse.jetty.client.util.FutureResponseListener;
import org.eclipse.jetty.client.util.StringContentProvider;
import org.eclipse.jetty.http.HttpField;
import org.eclipse.jetty.http.HttpHeader;
import org.eclipse.jetty.http.HttpHeaderValue;
import org.eclipse.jetty.http.HttpMethod;
import org.eclipse.jetty.http.HttpVersion;
import org.eclipse.jetty.server.handler.AbstractHandler;
import org.eclipse.jetty.toolchain.test.TestingDir;
import org.eclipse.jetty.toolchain.test.annotation.Slow;
import org.eclipse.jetty.util.Callback;
import org.eclipse.jetty.util.FuturePromise;
import org.eclipse.jetty.util.IO;
import org.eclipse.jetty.util.ssl.SslContextFactory;
import org.junit.Assert;
import org.junit.Assume;
import org.junit.Rule;
import org.junit.Test;

import static java.nio.file.StandardOpenOption.CREATE;
import static org.junit.Assert.assertTrue;

public class HttpClientTest extends AbstractHttpClientServerTest
{
    @Rule
    public TestingDir testdir = new TestingDir();

    public HttpClientTest(SslContextFactory sslContextFactory)
    {
        super(sslContextFactory);
    }

    @Test
    public void testStoppingClosesConnections() throws Exception
    {
        start(new EmptyServerHandler());

        String host = "localhost";
        int port = connector.getLocalPort();
        String path = "/";
        Response response = client.GET(scheme + "://" + host + ":" + port + path);
        Assert.assertEquals(200, response.getStatus());

        HttpDestinationOverHTTP destination = (HttpDestinationOverHTTP)client.getDestination(scheme, host, port);
        ConnectionPool connectionPool = destination.getConnectionPool();

        long start = System.nanoTime();
        HttpConnectionOverHTTP connection = null;
        while (connection == null && TimeUnit.NANOSECONDS.toSeconds(System.nanoTime() - start) < 5)
        {
            connection = (HttpConnectionOverHTTP)connectionPool.getIdleConnections().peek();
            TimeUnit.MILLISECONDS.sleep(10);
        }
        Assert.assertNotNull(connection);

        String uri = destination.getScheme() + "://" + destination.getHost() + ":" + destination.getPort();
        client.getCookieStore().add(URI.create(uri), new HttpCookie("foo", "bar"));

        client.stop();

        Assert.assertEquals(0, client.getDestinations().size());
        Assert.assertEquals(0, connectionPool.getIdleConnections().size());
        Assert.assertEquals(0, connectionPool.getActiveConnections().size());
        Assert.assertFalse(connection.getEndPoint().isOpen());
    }

    @Test
    public void test_DestinationCount() throws Exception
    {
        start(new EmptyServerHandler());

        String host = "localhost";
        int port = connector.getLocalPort();
        client.GET(scheme + "://" + host + ":" + port);

        List<Destination> destinations = client.getDestinations();
        Assert.assertNotNull(destinations);
        Assert.assertEquals(1, destinations.size());
        Destination destination = destinations.get(0);
        Assert.assertNotNull(destination);
        Assert.assertEquals(scheme, destination.getScheme());
        Assert.assertEquals(host, destination.getHost());
        Assert.assertEquals(port, destination.getPort());
    }

    @Test
    public void test_GET_ResponseWithoutContent() throws Exception
    {
        start(new EmptyServerHandler());

        Response response = client.GET(scheme + "://localhost:" + connector.getLocalPort());

        Assert.assertNotNull(response);
        Assert.assertEquals(200, response.getStatus());
    }

    @Test
    public void test_GET_ResponseWithContent() throws Exception
    {
        final byte[] data = new byte[]{0, 1, 2, 3, 4, 5, 6, 7};
        start(new AbstractHandler()
        {
            @Override
            public void handle(String target, org.eclipse.jetty.server.Request baseRequest, HttpServletRequest request, HttpServletResponse response) throws IOException, ServletException
            {
                response.getOutputStream().write(data);
                baseRequest.setHandled(true);
            }
        });

        ContentResponse response = client.GET(scheme + "://localhost:" + connector.getLocalPort());

        Assert.assertNotNull(response);
        Assert.assertEquals(200, response.getStatus());
        byte[] content = response.getContent();
        Assert.assertArrayEquals(data, content);
    }

    @Test
    public void test_GET_WithParameters_ResponseWithContent() throws Exception
    {
        final String paramName1 = "a";
        final String paramName2 = "b";
        start(new AbstractHandler()
        {
            @Override
            public void handle(String target, org.eclipse.jetty.server.Request baseRequest, HttpServletRequest request, HttpServletResponse response) throws IOException, ServletException
            {
                response.setCharacterEncoding("UTF-8");
                ServletOutputStream output = response.getOutputStream();
                String paramValue1 = request.getParameter(paramName1);
                output.write(paramValue1.getBytes(StandardCharsets.UTF_8));
                String paramValue2 = request.getParameter(paramName2);
                Assert.assertEquals("", paramValue2);
                output.write("empty".getBytes(StandardCharsets.UTF_8));
                baseRequest.setHandled(true);
            }
        });

        String value1 = "\u20AC";
        String paramValue1 = URLEncoder.encode(value1, "UTF-8");
        String query = paramName1 + "=" + paramValue1 + "&" + paramName2;
        ContentResponse response = client.GET(scheme + "://localhost:" + connector.getLocalPort() + "/?" + query);

        Assert.assertNotNull(response);
        Assert.assertEquals(200, response.getStatus());
        String content = new String(response.getContent(), StandardCharsets.UTF_8);
        Assert.assertEquals(value1 + "empty", content);
    }

    @Test
    public void test_GET_WithParametersMultiValued_ResponseWithContent() throws Exception
    {
        final String paramName1 = "a";
        final String paramName2 = "b";
        start(new AbstractHandler()
        {
            @Override
            public void handle(String target, org.eclipse.jetty.server.Request baseRequest, HttpServletRequest request, HttpServletResponse response) throws IOException, ServletException
            {
                response.setCharacterEncoding("UTF-8");
                ServletOutputStream output = response.getOutputStream();
                String[] paramValues1 = request.getParameterValues(paramName1);
                for (String paramValue : paramValues1)
                    output.write(paramValue.getBytes(StandardCharsets.UTF_8));
                String paramValue2 = request.getParameter(paramName2);
                output.write(paramValue2.getBytes(StandardCharsets.UTF_8));
                baseRequest.setHandled(true);
            }
        });

        String value11 = "\u20AC";
        String value12 = "\u20AA";
        String value2 = "&";
        String paramValue11 = URLEncoder.encode(value11, "UTF-8");
        String paramValue12 = URLEncoder.encode(value12, "UTF-8");
        String paramValue2 = URLEncoder.encode(value2, "UTF-8");
        String query = paramName1 + "=" + paramValue11 + "&" + paramName1 + "=" + paramValue12 + "&" + paramName2 + "=" + paramValue2;
        ContentResponse response = client.GET(scheme + "://localhost:" + connector.getLocalPort() + "/?" + query);

        Assert.assertNotNull(response);
        Assert.assertEquals(200, response.getStatus());
        String content = new String(response.getContent(), StandardCharsets.UTF_8);
        Assert.assertEquals(value11 + value12 + value2, content);
    }

    @Test
    public void test_POST_WithParameters() throws Exception
    {
        final String paramName = "a";
        final String paramValue = "\u20AC";
        start(new AbstractHandler()
        {
            @Override
            public void handle(String target, org.eclipse.jetty.server.Request baseRequest, HttpServletRequest request, HttpServletResponse response) throws IOException, ServletException
            {
                baseRequest.setHandled(true);
                String value = request.getParameter(paramName);
                if (paramValue.equals(value))
                {
                    response.setCharacterEncoding("UTF-8");
                    response.setContentType("text/plain");
                    response.getOutputStream().print(value);
                }
            }
        });

        ContentResponse response = client.POST(scheme + "://localhost:" + connector.getLocalPort())
                .param(paramName, paramValue)
                .timeout(5, TimeUnit.SECONDS)
                .send();

        Assert.assertNotNull(response);
        Assert.assertEquals(200, response.getStatus());
        Assert.assertEquals(paramValue, new String(response.getContent(), StandardCharsets.UTF_8));
    }

    @Test
    public void test_PUT_WithParameters() throws Exception
    {
        final String paramName = "a";
        final String paramValue = "\u20AC";
        final String encodedParamValue = URLEncoder.encode(paramValue, "UTF-8");
        start(new AbstractHandler()
        {
            @Override
            public void handle(String target, org.eclipse.jetty.server.Request baseRequest, HttpServletRequest request, HttpServletResponse response) throws IOException, ServletException
            {
                baseRequest.setHandled(true);
                String value = request.getParameter(paramName);
                if (paramValue.equals(value))
                {
                    response.setCharacterEncoding("UTF-8");
                    response.setContentType("text/plain");
                    response.getOutputStream().print(value);
                }
            }
        });

        URI uri = URI.create(scheme + "://localhost:" + connector.getLocalPort() + "/path?" + paramName + "=" + encodedParamValue);
        ContentResponse response = client.newRequest(uri)
                .method(HttpMethod.PUT)
                .timeout(5, TimeUnit.SECONDS)
                .send();

        Assert.assertNotNull(response);
        Assert.assertEquals(200, response.getStatus());
        Assert.assertEquals(paramValue, new String(response.getContent(), StandardCharsets.UTF_8));
    }

    @Test
    public void test_POST_WithParameters_WithContent() throws Exception
    {
        final byte[] content = {0, 1, 2, 3};
        final String paramName = "a";
        final String paramValue = "\u20AC";
        start(new AbstractHandler()
        {
            @Override
            public void handle(String target, org.eclipse.jetty.server.Request baseRequest, HttpServletRequest request, HttpServletResponse response) throws IOException, ServletException
            {
                baseRequest.setHandled(true);
                String value = request.getParameter(paramName);
                if (paramValue.equals(value))
                {
                    response.setCharacterEncoding("UTF-8");
                    response.setContentType("text/plain");
                    response.getOutputStream().write(content);
                }
            }
        });

        ContentResponse response = client.POST(scheme + "://localhost:" + connector.getLocalPort() + "/?b=1")
                .param(paramName, paramValue)
                .content(new BytesContentProvider(content))
                .timeout(5, TimeUnit.SECONDS)
                .send();

        Assert.assertNotNull(response);
        Assert.assertEquals(200, response.getStatus());
        Assert.assertArrayEquals(content, response.getContent());
    }

    @Test
    public void test_POST_WithContent_NotifiesRequestContentListener() throws Exception
    {
        final byte[] content = {0, 1, 2, 3};
        start(new EmptyServerHandler());

        ContentResponse response = client.POST(scheme + "://localhost:" + connector.getLocalPort())
                .onRequestContent(new Request.ContentListener()
                {
                    @Override
                    public void onContent(Request request, ByteBuffer buffer)
                    {
                        byte[] bytes = new byte[buffer.remaining()];
                        buffer.get(bytes);
                        if (!Arrays.equals(content, bytes))
                            request.abort(new Exception());
                    }
                })
                .content(new BytesContentProvider(content))
                .timeout(5, TimeUnit.SECONDS)
                .send();

        Assert.assertNotNull(response);
        Assert.assertEquals(200, response.getStatus());
    }

    @Test
    public void test_POST_WithContent_TracksProgress() throws Exception
    {
        start(new EmptyServerHandler());

        final AtomicInteger progress = new AtomicInteger();
        ContentResponse response = client.POST(scheme + "://localhost:" + connector.getLocalPort())
                .onRequestContent(new Request.ContentListener()
                {
                    @Override
                    public void onContent(Request request, ByteBuffer buffer)
                    {
                        byte[] bytes = new byte[buffer.remaining()];
                        Assert.assertEquals(1, bytes.length);
                        buffer.get(bytes);
                        Assert.assertEquals(bytes[0], progress.getAndIncrement());
                    }
                })
                .content(new BytesContentProvider(new byte[]{0}, new byte[]{1}, new byte[]{2}, new byte[]{3}, new byte[]{4}))
                .timeout(5, TimeUnit.SECONDS)
                .send();

        Assert.assertNotNull(response);
        Assert.assertEquals(200, response.getStatus());
        Assert.assertEquals(5, progress.get());
    }

    @Test
    public void test_QueuedRequest_IsSent_WhenPreviousRequestSucceeded() throws Exception
    {
        start(new EmptyServerHandler());

        client.setMaxConnectionsPerDestination(1);

        final CountDownLatch latch = new CountDownLatch(1);
        final CountDownLatch successLatch = new CountDownLatch(2);
        client.newRequest("localhost", connector.getLocalPort())
                .scheme(scheme)
                .onRequestBegin(new Request.BeginListener()
                {
                    @Override
                    public void onBegin(Request request)
                    {
                        try
                        {
                            latch.await();
                        }
                        catch (InterruptedException x)
                        {
                            x.printStackTrace();
                        }
                    }
                })
                .send(new Response.Listener.Adapter()
                {
                    @Override
                    public void onSuccess(Response response)
                    {
                        Assert.assertEquals(200, response.getStatus());
                        successLatch.countDown();
                    }
                });

        client.newRequest("localhost", connector.getLocalPort())
                .scheme(scheme)
                .onRequestQueued(new Request.QueuedListener()
                {
                    @Override
                    public void onQueued(Request request)
                    {
                        latch.countDown();
                    }
                })
                .send(new Response.Listener.Adapter()
                {
                    @Override
                    public void onSuccess(Response response)
                    {
                        Assert.assertEquals(200, response.getStatus());
                        successLatch.countDown();
                    }
                });

        Assert.assertTrue(successLatch.await(5, TimeUnit.SECONDS));
    }

    @Slow
    @Test
    public void test_QueuedRequest_IsSent_WhenPreviousRequestClosedConnection() throws Exception
    {
        start(new EmptyServerHandler());

        client.setMaxConnectionsPerDestination(1);
        final long idleTimeout = 1000;
        client.setIdleTimeout(idleTimeout);

        final CountDownLatch latch = new CountDownLatch(3);
        client.newRequest("localhost", connector.getLocalPort())
                .scheme(scheme)
                .path("/one")
                .listener(new Request.Listener.Adapter()
                {
                    @Override
                    public void onBegin(Request request)
                    {
                        try
                        {
                            TimeUnit.MILLISECONDS.sleep(2 * idleTimeout);
                        }
                        catch (InterruptedException x)
                        {
                            x.printStackTrace();
                        }
                    }

                    @Override
                    public void onFailure(Request request, Throwable failure)
                    {
                        latch.countDown();
                    }
                })
                .onResponseFailure(new Response.FailureListener()
                {
                    @Override
                    public void onFailure(Response response, Throwable failure)
                    {
                        latch.countDown();
                    }
                })
                .send(null);

        client.newRequest("localhost", connector.getLocalPort())
                .scheme(scheme)
                .path("/two")
                .onResponseSuccess(new Response.SuccessListener()
                {
                    @Override
                    public void onSuccess(Response response)
                    {
                        Assert.assertEquals(200, response.getStatus());
                        latch.countDown();
                    }
                })
                .send(null);

        Assert.assertTrue(latch.await(5 * idleTimeout, TimeUnit.MILLISECONDS));
    }

    @Slow
    @Test
    public void test_ExchangeIsComplete_OnlyWhenBothRequestAndResponseAreComplete() throws Exception
    {
        start(new RespondThenConsumeHandler());

        // Prepare a big file to upload
        Path targetTestsDir = testdir.getEmptyDir().toPath();
        Files.createDirectories(targetTestsDir);
        Path file = Paths.get(targetTestsDir.toString(), "http_client_conversation.big");
        try (OutputStream output = Files.newOutputStream(file, CREATE))
        {
            byte[] kb = new byte[1024];
            for (int i = 0; i < 10 * 1024; ++i)
                output.write(kb);
        }

        final CountDownLatch latch = new CountDownLatch(3);
        final AtomicLong exchangeTime = new AtomicLong();
        final AtomicLong requestTime = new AtomicLong();
        final AtomicLong responseTime = new AtomicLong();
        client.newRequest("localhost", connector.getLocalPort())
                .scheme(scheme)
                .file(file)
                .onRequestSuccess(new Request.SuccessListener()
                {
                    @Override
                    public void onSuccess(Request request)
                    {
                        requestTime.set(System.nanoTime());
                        latch.countDown();
                    }
                })
                .send(new Response.Listener.Adapter()
                {
                    @Override
                    public void onSuccess(Response response)
                    {
                        responseTime.set(System.nanoTime());
                        latch.countDown();
                    }

                    @Override
                    public void onComplete(Result result)
                    {
                        exchangeTime.set(System.nanoTime());
                        latch.countDown();
                    }
                });

        Assert.assertTrue(latch.await(10, TimeUnit.SECONDS));

        Assert.assertTrue(requestTime.get() <= exchangeTime.get());
        Assert.assertTrue(responseTime.get() <= exchangeTime.get());

        // Give some time to the server to consume the request content
        // This is just to avoid exception traces in the test output
        Thread.sleep(1000);

        Files.delete(file);
    }
    
    @Test
    public void test_ExchangeIsComplete_WhenRequestFailsMidway_WithResponse() throws Exception
    {
        start(new AbstractHandler()
        {
            @Override
            public void handle(String target, org.eclipse.jetty.server.Request baseRequest, HttpServletRequest request, HttpServletResponse response) throws IOException, ServletException
            {
                // Echo back
                IO.copy(request.getInputStream(), response.getOutputStream());
            }
        });

        final CountDownLatch latch = new CountDownLatch(1);
        client.newRequest("localhost", connector.getLocalPort())
                .scheme(scheme)
                // The second ByteBuffer set to null will throw an exception
                .content(new ContentProvider()
                {
                    @Override
                    public long getLength()
                    {
                        return -1;
                    }

                    @Override
                    public Iterator<ByteBuffer> iterator()
                    {
                        return new Iterator<ByteBuffer>()
                        {
                            @Override
                            public boolean hasNext()
                            {
                                return true;
                            }

                            @Override
                            public ByteBuffer next()
                            {
                                throw new NoSuchElementException("explicitly_thrown_by_test");
                            }

                            @Override
                            public void remove()
                            {
                                throw new UnsupportedOperationException();
                            }
                        };
                    }
                })
                .send(new Response.Listener.Adapter()
                {
                    @Override
                    public void onComplete(Result result)
                    {
                        latch.countDown();
                    }
                });

        Assert.assertTrue(latch.await(5, TimeUnit.SECONDS));
    }

    @Test
    public void test_ExchangeIsComplete_WhenRequestFails_WithNoResponse() throws Exception
    {
        start(new EmptyServerHandler());

        final CountDownLatch latch = new CountDownLatch(1);
        final String host = "localhost";
        final int port = connector.getLocalPort();
        client.newRequest(host, port)
                .scheme(scheme)
                .onRequestBegin(new Request.BeginListener()
                {
                    @Override
                    public void onBegin(Request request)
                    {
                        HttpDestinationOverHTTP destination = (HttpDestinationOverHTTP)client.getDestination(scheme, host, port);
                        destination.getConnectionPool().getActiveConnections().peek().close();
                    }
                })
                .send(new Response.Listener.Adapter()
                {
                    @Override
                    public void onComplete(Result result)
                    {
                        latch.countDown();
                    }
                });

        Assert.assertTrue(latch.await(5, TimeUnit.SECONDS));
    }

    @Slow
    @Test
    public void test_Request_IdleTimeout() throws Exception
    {
        final long idleTimeout = 1000;
        start(new AbstractHandler()
        {
            @Override
            public void handle(String target, org.eclipse.jetty.server.Request baseRequest, HttpServletRequest request, HttpServletResponse response) throws IOException, ServletException
            {
                try
                {
                    baseRequest.setHandled(true);
                    TimeUnit.MILLISECONDS.sleep(2 * idleTimeout);
                }
                catch (InterruptedException x)
                {
                    throw new ServletException(x);
                }
            }
        });

        final String host = "localhost";
        final int port = connector.getLocalPort();
        try
        {
            client.newRequest(host, port)
                    .scheme(scheme)
                    .idleTimeout(idleTimeout, TimeUnit.MILLISECONDS)
                    .timeout(3 * idleTimeout, TimeUnit.MILLISECONDS)
                    .send();
            Assert.fail();
        }
        catch (ExecutionException expected)
        {
            Assert.assertTrue(expected.getCause() instanceof TimeoutException);
        }

        // Make another request without specifying the idle timeout, should not fail
        ContentResponse response = client.newRequest(host, port)
                .scheme(scheme)
                .timeout(3 * idleTimeout, TimeUnit.MILLISECONDS)
                .send();

        Assert.assertNotNull(response);
        Assert.assertEquals(200, response.getStatus());
    }

    @Test
    public void testSendToIPv6Address() throws Exception
    {
        start(new EmptyServerHandler());

        ContentResponse response = client.newRequest("[::1]", connector.getLocalPort())
                .scheme(scheme)
                .timeout(5, TimeUnit.SECONDS)
                .send();

        Assert.assertNotNull(response);
        Assert.assertEquals(200, response.getStatus());
    }

    @Test
    public void testHeaderProcessing() throws Exception
    {
        final String headerName = "X-Header-Test";
        start(new AbstractHandler()
        {
            @Override
            public void handle(String target, org.eclipse.jetty.server.Request baseRequest, HttpServletRequest request, HttpServletResponse response) throws IOException, ServletException
            {
                baseRequest.setHandled(true);
                response.setHeader(headerName, "X");
            }
        });

        ContentResponse response = client.newRequest("localhost", connector.getLocalPort())
                .scheme(scheme)
                .onResponseHeader(new Response.HeaderListener()
                {
                    @Override
                    public boolean onHeader(Response response, HttpField field)
                    {
                        return !field.getName().equals(headerName);
                    }
                })
                .timeout(5, TimeUnit.SECONDS)
                .send();

        Assert.assertNotNull(response);
        Assert.assertEquals(200, response.getStatus());
        Assert.assertFalse(response.getHeaders().containsKey(headerName));
    }

    @Test
    public void testAllHeadersDiscarded() throws Exception
    {
        start(new EmptyServerHandler());

        int count = 10;
        final CountDownLatch latch = new CountDownLatch(count);
        for (int i = 0; i < count; ++i)
        {
            client.newRequest("localhost", connector.getLocalPort())
                    .scheme(scheme)
                    .send(new Response.Listener.Adapter()
                    {
                        @Override
                        public boolean onHeader(Response response, HttpField field)
                        {
                            return false;
                        }

                        @Override
                        public void onComplete(Result result)
                        {
                            if (result.isSucceeded())
                                latch.countDown();
                        }
                    });
        }

        assertTrue(latch.await(10, TimeUnit.SECONDS));
    }

    @Test
    public void test_HEAD_With_ResponseContentLength() throws Exception
    {
        final int length = 1024;
        start(new AbstractHandler()
        {
            @Override
            public void handle(String target, org.eclipse.jetty.server.Request baseRequest, HttpServletRequest request, HttpServletResponse response) throws IOException, ServletException
            {
                baseRequest.setHandled(true);
                response.getOutputStream().write(new byte[length]);
            }
        });

        // HEAD requests receive a Content-Length header, but do not
        // receive the content so they must handle this case properly
        ContentResponse response = client.newRequest("localhost", connector.getLocalPort())
                .scheme(scheme)
                .method(HttpMethod.HEAD)
                .timeout(5, TimeUnit.SECONDS)
                .send();

        Assert.assertNotNull(response);
        Assert.assertEquals(200, response.getStatus());
        Assert.assertEquals(0, response.getContent().length);

        // Perform a normal GET request to be sure the content is now read
        response = client.newRequest("localhost", connector.getLocalPort())
                .scheme(scheme)
                .timeout(5, TimeUnit.SECONDS)
                .send();

        Assert.assertNotNull(response);
        Assert.assertEquals(200, response.getStatus());
        Assert.assertEquals(length, response.getContent().length);
    }

    @Test
    public void testConnectThrowsUnresolvedAddressException() throws Exception
    {
        start(new EmptyServerHandler());

        final CountDownLatch latch = new CountDownLatch(1);
        client.newRequest("idontexist", 80)
                .send(new Response.CompleteListener()
                {
                    @Override
                    public void onComplete(Result result)
                    {
                        Assert.assertTrue(result.isFailed());
                        Assert.assertTrue(result.getFailure() instanceof UnresolvedAddressException);
                        latch.countDown();
                    }
                });
        Assert.assertTrue(latch.await(10, TimeUnit.SECONDS));
    }

    @Test
    public void testCustomUserAgent() throws Exception
    {
        final String userAgent = "Test/1.0";
        start(new AbstractHandler()
        {
            @Override
            public void handle(String target, org.eclipse.jetty.server.Request baseRequest, HttpServletRequest request, HttpServletResponse response) throws IOException, ServletException
            {
                baseRequest.setHandled(true);
                ArrayList<String> userAgents = Collections.list(request.getHeaders("User-Agent"));
                Assert.assertEquals(1, userAgents.size());
                Assert.assertEquals(userAgent, userAgents.get(0));
            }
        });

        ContentResponse response = client.newRequest("localhost", connector.getLocalPort())
                .scheme(scheme)
                .agent(userAgent)
                .timeout(5, TimeUnit.SECONDS)
                .send();

        Assert.assertEquals(200, response.getStatus());

        response = client.newRequest("localhost", connector.getLocalPort())
                .scheme(scheme)
                .header(HttpHeader.USER_AGENT, null)
                .header(HttpHeader.USER_AGENT, userAgent)
                .timeout(5, TimeUnit.SECONDS)
                .send();

        Assert.assertEquals(200, response.getStatus());
    }

    @Test
    public void testUserAgentCanBeRemoved() throws Exception
    {
        start(new AbstractHandler()
        {
            @Override
            public void handle(String target, org.eclipse.jetty.server.Request baseRequest, HttpServletRequest request, HttpServletResponse response) throws IOException, ServletException
            {
                baseRequest.setHandled(true);
                ArrayList<String> userAgents = Collections.list(request.getHeaders("User-Agent"));
                if ("/ua".equals(target))
                    Assert.assertEquals(1, userAgents.size());
                else
                    Assert.assertEquals(0, userAgents.size());
            }
        });

        // User agent not specified, use default.
        ContentResponse response = client.newRequest("localhost", connector.getLocalPort())
                .scheme(scheme)
                .path("/ua")
                .timeout(5, TimeUnit.SECONDS)
                .send();

        Assert.assertEquals(200, response.getStatus());

        // User agent explicitly removed.
        response = client.newRequest("localhost", connector.getLocalPort())
                .scheme(scheme)
                .agent(null)
                .timeout(5, TimeUnit.SECONDS)
                .send();

        Assert.assertEquals(200, response.getStatus());

        // User agent explicitly removed.
        response = client.newRequest("localhost", connector.getLocalPort())
                .scheme(scheme)
                .header(HttpHeader.USER_AGENT, null)
                .timeout(5, TimeUnit.SECONDS)
                .send();

        Assert.assertEquals(200, response.getStatus());
    }

    @Test
    public void testRequestListenerForMultipleEventsIsInvokedOncePerEvent() throws Exception
    {
        start(new EmptyServerHandler());

        final AtomicInteger counter = new AtomicInteger();
        Request.Listener listener = new Request.Listener()
        {
            @Override
            public void onQueued(Request request)
            {
                counter.incrementAndGet();
            }

            @Override
            public void onBegin(Request request)
            {
                counter.incrementAndGet();
            }

            @Override
            public void onHeaders(Request request)
            {
                counter.incrementAndGet();
            }

            @Override
            public void onCommit(Request request)
            {
                counter.incrementAndGet();
            }

            @Override
            public void onContent(Request request, ByteBuffer content)
            {
                // Should not be invoked
                counter.incrementAndGet();
            }

            @Override
            public void onFailure(Request request, Throwable failure)
            {
                // Should not be invoked
                counter.incrementAndGet();
            }

            @Override
            public void onSuccess(Request request)
            {
                counter.incrementAndGet();
            }
        };
        ContentResponse response = client.newRequest("localhost", connector.getLocalPort())
                .scheme(scheme)
                .onRequestQueued(listener)
                .onRequestBegin(listener)
                .onRequestHeaders(listener)
                .onRequestCommit(listener)
                .onRequestContent(listener)
                .onRequestSuccess(listener)
                .onRequestFailure(listener)
                .listener(listener)
                .send();

        Assert.assertEquals(200, response.getStatus());
        int expectedEventsTriggeredByOnRequestXXXListeners = 5;
        int expectedEventsTriggeredByListener = 5;
        int expected = expectedEventsTriggeredByOnRequestXXXListeners + expectedEventsTriggeredByListener;
        Assert.assertEquals(expected, counter.get());
    }

    @Test
    public void testResponseListenerForMultipleEventsIsInvokedOncePerEvent() throws Exception
    {
        start(new EmptyServerHandler());

        final AtomicInteger counter = new AtomicInteger();
        final CountDownLatch latch = new CountDownLatch(1);
        Response.Listener listener = new Response.Listener()
        {
            @Override
            public void onBegin(Response response)
            {
                counter.incrementAndGet();
            }

            @Override
            public boolean onHeader(Response response, HttpField field)
            {
                // Number of header may vary, so don't count
                return true;
            }

            @Override
            public void onHeaders(Response response)
            {
                counter.incrementAndGet();
            }

            @Override
            public void onContent(Response response, ByteBuffer content)
            {
                // Should not be invoked
                counter.incrementAndGet();
            }

            @Override
            public void onContent(Response response, ByteBuffer content, Callback callback)
            {
                // Should not be invoked
                counter.incrementAndGet();
            }

            @Override
            public void onSuccess(Response response)
            {
                counter.incrementAndGet();
            }

            @Override
            public void onFailure(Response response, Throwable failure)
            {
                // Should not be invoked
                counter.incrementAndGet();
            }

            @Override
            public void onComplete(Result result)
            {
                Assert.assertEquals(200, result.getResponse().getStatus());
                counter.incrementAndGet();
                latch.countDown();
            }
        };
        client.newRequest("localhost", connector.getLocalPort())
                .scheme(scheme)
                .onResponseBegin(listener)
                .onResponseHeader(listener)
                .onResponseHeaders(listener)
                .onResponseContent(listener)
                .onResponseContentAsync(listener)
                .onResponseSuccess(listener)
                .onResponseFailure(listener)
                .send(listener);

        Assert.assertTrue(latch.await(5, TimeUnit.SECONDS));
        int expectedEventsTriggeredByOnResponseXXXListeners = 3;
        int expectedEventsTriggeredByCompletionListener = 4;
        int expected = expectedEventsTriggeredByOnResponseXXXListeners + expectedEventsTriggeredByCompletionListener;
        Assert.assertEquals(expected, counter.get());
    }

    @Test
    public void setOnCompleteCallbackWithBlockingSend() throws Exception
    {
        final byte[] content = new byte[512];
        new Random().nextBytes(content);
        start(new AbstractHandler()
        {
            @Override
            public void handle(String target, org.eclipse.jetty.server.Request baseRequest, HttpServletRequest request, HttpServletResponse response) throws IOException, ServletException
            {
                baseRequest.setHandled(true);
                response.getOutputStream().write(content);
            }
        });

        final Exchanger<Response> ex = new Exchanger<Response>();
        BufferingResponseListener listener = new BufferingResponseListener()
        {
            @Override
            public void onComplete(Result result)
            {
                try
                {
                    ex.exchange(result.getResponse());
                }
                catch (InterruptedException e)
                {
                    e.printStackTrace();
                }
            }
        };

        
        client.newRequest("localhost", connector.getLocalPort())
                .scheme(scheme)
                .send(listener);
        
        Response response = ex.exchange(null);

        Assert.assertEquals(200, response.getStatus());
        Assert.assertArrayEquals(content, listener.getContent());
        
    }

    @Test
    public void testCustomHostHeader() throws Exception
    {
        final String host = "localhost";
        start(new AbstractHandler()
        {
            @Override
            public void handle(String target, org.eclipse.jetty.server.Request baseRequest, HttpServletRequest request, HttpServletResponse response) throws IOException, ServletException
            {
                baseRequest.setHandled(true);
                Assert.assertEquals(host, request.getServerName());
            }
        });

        ContentResponse response = client.newRequest("http://127.0.0.1:" + connector.getLocalPort() + "/path")
                .scheme(scheme)
                .header(HttpHeader.HOST, host)
                .send();

        Assert.assertEquals(200, response.getStatus());
    }

    @Test
    public void testHTTP10WithKeepAliveAndContentLength() throws Exception
    {
        start(new AbstractHandler()
        {
            @Override
            public void handle(String target, org.eclipse.jetty.server.Request baseRequest, HttpServletRequest request, HttpServletResponse response) throws IOException, ServletException
            {
                // Send the headers at this point, then write the content
                byte[] content = "TEST".getBytes("UTF-8");
                response.setContentLength(content.length);
                response.flushBuffer();
                response.getOutputStream().write(content);
            }
        });

        ContentResponse response = client.newRequest("localhost", connector.getLocalPort())
                .scheme(scheme)
                .version(HttpVersion.HTTP_1_0)
                .header(HttpHeader.CONNECTION, HttpHeaderValue.KEEP_ALIVE.asString())
                .timeout(5, TimeUnit.SECONDS)
                .send();

        Assert.assertEquals(200, response.getStatus());
        Assert.assertTrue(response.getHeaders().contains(HttpHeader.CONNECTION, HttpHeaderValue.KEEP_ALIVE.asString()));
    }

    @Test
    public void testHTTP10WithKeepAliveAndNoContentLength() throws Exception
    {
        start(new AbstractHandler()
        {
            @Override
            public void handle(String target, org.eclipse.jetty.server.Request baseRequest, HttpServletRequest request, HttpServletResponse response) throws IOException, ServletException
            {
                // Send the headers at this point, then write the content
                response.flushBuffer();
                response.getOutputStream().print("TEST");
            }
        });

        FuturePromise<Connection> promise = new FuturePromise<>();
        Destination destination = client.getDestination(scheme, "localhost", connector.getLocalPort());
        destination.newConnection(promise);
        try (Connection connection = promise.get(5, TimeUnit.SECONDS))
        {
            long timeout = 5000;
            Request request = client.newRequest(destination.getHost(), destination.getPort())
                    .scheme(destination.getScheme())
                    .version(HttpVersion.HTTP_1_0)
                    .header(HttpHeader.CONNECTION, HttpHeaderValue.KEEP_ALIVE.asString())
                    .timeout(timeout, TimeUnit.MILLISECONDS);

            FutureResponseListener listener = new FutureResponseListener(request);
            connection.send(request, listener);
            ContentResponse response = listener.get(2 * timeout, TimeUnit.MILLISECONDS);

            Assert.assertEquals(200, response.getStatus());
            // The parser notifies end-of-content and therefore the CompleteListener
            // before closing the connection, so we need to wait before checking
            // that the connection is closed to avoid races.
            Thread.sleep(1000);
            Assert.assertTrue(((HttpConnectionOverHTTP)connection).isClosed());
        }
    }

    @Test
    public void testHTTP10WithKeepAliveAndNoContent() throws Exception
    {
        start(new EmptyServerHandler());

        ContentResponse response = client.newRequest("localhost", connector.getLocalPort())
                .scheme(scheme)
                .version(HttpVersion.HTTP_1_0)
                .header(HttpHeader.CONNECTION, HttpHeaderValue.KEEP_ALIVE.asString())
                .timeout(5, TimeUnit.SECONDS)
                .send();

        Assert.assertEquals(200, response.getStatus());
        Assert.assertTrue(response.getHeaders().contains(HttpHeader.CONNECTION, HttpHeaderValue.KEEP_ALIVE.asString()));
    }

    @Test
    public void testLongPollIsAbortedWhenClientIsStopped() throws Exception
    {
        final CountDownLatch latch = new CountDownLatch(1);
        start(new AbstractHandler()
        {
            @Override
            public void handle(String target, org.eclipse.jetty.server.Request baseRequest, HttpServletRequest request, HttpServletResponse response) throws IOException, ServletException
            {
                baseRequest.setHandled(true);
                request.startAsync();
                latch.countDown();
            }
        });

        final CountDownLatch completeLatch = new CountDownLatch(1);
        client.newRequest("localhost", connector.getLocalPort())
                .scheme(scheme)
                .send(new Response.CompleteListener()
                {
                    @Override
                    public void onComplete(Result result)
                    {
                        if (result.isFailed())
                            completeLatch.countDown();
                    }
                });

        Assert.assertTrue(latch.await(5, TimeUnit.SECONDS));

        // Stop the client, the complete listener must be invoked.
        client.stop();

        Assert.assertTrue(completeLatch.await(5, TimeUnit.SECONDS));
    }

    @Test
    public void testSmallContentDelimitedByEOFWithSlowRequestHTTP10() throws Exception
    {
        testContentDelimitedByEOFWithSlowRequest(HttpVersion.HTTP_1_0, 1024);
    }

    @Test
    public void testBigContentDelimitedByEOFWithSlowRequestHTTP10() throws Exception
    {
        testContentDelimitedByEOFWithSlowRequest(HttpVersion.HTTP_1_0, 128 * 1024);
    }

    @Test
    public void testSmallContentDelimitedByEOFWithSlowRequestHTTP11() throws Exception
    {
        testContentDelimitedByEOFWithSlowRequest(HttpVersion.HTTP_1_1, 1024);
    }

    @Test
    public void testBigContentDelimitedByEOFWithSlowRequestHTTP11() throws Exception
    {
        testContentDelimitedByEOFWithSlowRequest(HttpVersion.HTTP_1_1, 128 * 1024);
    }

    private void testContentDelimitedByEOFWithSlowRequest(final HttpVersion version, int length) throws Exception
    {
        // This test is crafted in a way that the response completes before the request is fully written.
        // With SSL, the response coming down will close the SSLEngine so it would not be possible to
        // write the last chunk of the request content, and the request will be failed, failing also the
        // test, which is not what we want.
        // This is a limit of Java's SSL implementation that does not allow half closes.
        Assume.assumeTrue(sslContextFactory == null);

        final byte[] data = new byte[length];
        new Random().nextBytes(data);
        start(new AbstractHandler()
        {
            @Override
            public void handle(String target, org.eclipse.jetty.server.Request baseRequest, HttpServletRequest request, HttpServletResponse response) throws IOException, ServletException
            {
                baseRequest.setHandled(true);
                // Send Connection: close to avoid that the server chunks the content with HTTP 1.1.
                if (version.compareTo(HttpVersion.HTTP_1_0) > 0)
                    response.setHeader("Connection", "close");
                response.getOutputStream().write(data);
            }
        });

        DeferredContentProvider content = new DeferredContentProvider(ByteBuffer.wrap(new byte[]{0}));
        Request request = client.newRequest("localhost", connector.getLocalPort())
                .scheme(scheme)
                .version(version)
                .content(content);
        FutureResponseListener listener = new FutureResponseListener(request);
        request.send(listener);
        // Wait some time to simulate a slow request.
        Thread.sleep(1000);
        content.close();

        ContentResponse response = listener.get(5, TimeUnit.SECONDS);

        Assert.assertEquals(200, response.getStatus());
        Assert.assertArrayEquals(data, response.getContent());
    }

    @Test
    public void testRequestRetries() throws Exception
    {
        final int maxRetries = 3;
        final AtomicInteger requests = new AtomicInteger();
        start(new AbstractHandler()
        {
            @Override
            public void handle(String target, org.eclipse.jetty.server.Request baseRequest, HttpServletRequest request, HttpServletResponse response) throws IOException, ServletException
            {
                int count = requests.incrementAndGet();
                if (count == maxRetries)
                    baseRequest.setHandled(true);
            }
        });

        final CountDownLatch latch = new CountDownLatch(1);
        new RetryListener(client, scheme, "localhost", connector.getLocalPort(), maxRetries)
        {
            @Override
            protected void completed(Result result)
            {
                latch.countDown();
            }
        }.perform();

        Assert.assertTrue(latch.await(5, TimeUnit.SECONDS));
    }
    
    @Test
    public void testCompleteNotInvokedUntilContentConsumed() throws Exception
    {
        start(new AbstractHandler()
        {
            @Override
            public void handle(String target, org.eclipse.jetty.server.Request baseRequest, HttpServletRequest request, HttpServletResponse response) throws IOException, ServletException
            {
                baseRequest.setHandled(true);
                ServletOutputStream output = response.getOutputStream();
                output.write(new byte[1024]);
            }
        });

        final AtomicReference<Callback> callbackRef = new AtomicReference<>();
        final CountDownLatch contentLatch = new CountDownLatch(1);
        final CountDownLatch completeLatch = new CountDownLatch(1);
        client.newRequest("localhost", connector.getLocalPort())
                .scheme(scheme)
                .send(new Response.Listener.Adapter()
                {
                    @Override
                    public void onContent(Response response, ByteBuffer content, Callback callback)
                    {
                        // Do not notify the callback yet.
                        callbackRef.set(callback);
                        contentLatch.countDown();
                    }

                    @Override
                    public void onComplete(Result result)
                    {
                        if (result.isSucceeded())
                            completeLatch.countDown();
                    }
                });

        Assert.assertTrue(contentLatch.await(5, TimeUnit.SECONDS));

        // Make sure the complete event is not emitted.
        Assert.assertFalse(completeLatch.await(1, TimeUnit.SECONDS));

        // Consume the content.
        callbackRef.get().succeeded();

        // Now the complete event is emitted.
        Assert.assertTrue(completeLatch.await(5, TimeUnit.SECONDS));
    }

    public static abstract class RetryListener implements Response.CompleteListener
    {
        private final HttpClient client;
        private final String scheme;
        private final String host;
        private final int port;
        private final int maxRetries;
        private int retries;

        public RetryListener(HttpClient client, String scheme, String host, int port, int maxRetries)
        {
            this.client = client;
            this.scheme = scheme;
            this.host = host;
            this.port = port;
            this.maxRetries = maxRetries;
        }

        protected abstract void completed(Result result);

        @Override
        public void onComplete(Result result)
        {
            if (retries > maxRetries || result.isSucceeded() && result.getResponse().getStatus() == 200)
                completed(result);
            else
                retry();
        }

        private void retry()
        {
            ++retries;
            perform();
        }

        public void perform()
        {
            client.newRequest(host, port)
                    .scheme(scheme)
                    .method("POST")
                    .param("attempt", String.valueOf(retries))
                    .content(new StringContentProvider("0123456789ABCDEF"))
                    .send(this);
        }
    }
}<|MERGE_RESOLUTION|>--- conflicted
+++ resolved
@@ -43,11 +43,7 @@
 import java.util.concurrent.TimeoutException;
 import java.util.concurrent.atomic.AtomicInteger;
 import java.util.concurrent.atomic.AtomicLong;
-<<<<<<< HEAD
-
-=======
 import java.util.concurrent.atomic.AtomicReference;
->>>>>>> ee16dfd0
 import javax.servlet.ServletException;
 import javax.servlet.ServletOutputStream;
 import javax.servlet.http.HttpServletRequest;
@@ -583,7 +579,7 @@
 
         Files.delete(file);
     }
-    
+
     @Test
     public void test_ExchangeIsComplete_WhenRequestFailsMidway_WithResponse() throws Exception
     {
