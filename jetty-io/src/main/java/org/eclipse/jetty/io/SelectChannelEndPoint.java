//
//  ========================================================================
//  Copyright (c) 1995-2016 Mort Bay Consulting Pty. Ltd.
//  ------------------------------------------------------------------------
//  All rights reserved. This program and the accompanying materials
//  are made available under the terms of the Eclipse Public License v1.0
//  and Apache License v2.0 which accompanies this distribution.
//
//      The Eclipse Public License is available at
//      http://www.eclipse.org/legal/epl-v10.html
//
//      The Apache License v2.0 is available at
//      http://www.opensource.org/licenses/apache2.0.php
//
//  You may elect to redistribute this code under either of these licenses.
//  ========================================================================
//

package org.eclipse.jetty.io;

<<<<<<< HEAD
import java.nio.channels.SelectableChannel;
=======
import java.io.Closeable;
import java.nio.channels.CancelledKeyException;
>>>>>>> 016fc656
import java.nio.channels.SelectionKey;

import org.eclipse.jetty.util.log.Log;
import org.eclipse.jetty.util.log.Logger;
<<<<<<< HEAD
=======
import org.eclipse.jetty.util.thread.Locker;
>>>>>>> 016fc656
import org.eclipse.jetty.util.thread.Scheduler;

/**
 * An ChannelEndpoint that can be scheduled by {@link SelectorManager}.
 */
@Deprecated
public class SelectChannelEndPoint extends SocketChannelEndPoint implements ManagedSelector.Selectable
{
    public static final Logger LOG = Log.getLogger(SelectChannelEndPoint.class);

<<<<<<< HEAD
    public SelectChannelEndPoint(SelectableChannel channel, ManagedSelector selector, SelectionKey key, Scheduler scheduler, long idleTimeout)
    {
        super(channel,selector,key,scheduler);
=======
    private final Locker _locker = new Locker();
    private boolean _updatePending;

    /**
     * true if {@link ManagedSelector#destroyEndPoint(EndPoint)} has not been called
     */
    private final AtomicBoolean _open = new AtomicBoolean();
    private final ManagedSelector _selector;
    private final SelectionKey _key;
    /**
     * The current value for {@link SelectionKey#interestOps()}.
     */
    private int _currentInterestOps;
    /**
     * The desired value for {@link SelectionKey#interestOps()}.
     */
    private int _desiredInterestOps;

    private final Runnable _runUpdateKey = new Runnable()
    {
        @Override
        public void run()
        {
            updateKey();
        }

        @Override
        public String toString()
        {
            return SelectChannelEndPoint.this.toString()+":runUpdateKey";
        }
    };

    private abstract class RunnableCloseable implements Runnable, Closeable
    {
        @Override
        public void close()
        {
            try
            {
                SelectChannelEndPoint.this.close();
            }
            catch (Throwable x)
            {
                LOG.warn(x);
            }
        }
    }

    private final Runnable _runFillable = new RunnableCloseable()
    {
        @Override
        public void run()
        {
            getFillInterest().fillable();
        }

        @Override
        public String toString()
        {
            return SelectChannelEndPoint.this.toString()+":runFillable";
        }
    };
    private final Runnable _runCompleteWrite = new RunnableCloseable()
    {
        @Override
        public void run()
        {
            getWriteFlusher().completeWrite();
        }

        @Override
        public String toString()
        {
            return SelectChannelEndPoint.this.toString()+":runCompleteWrite";
        }
    };
    private final Runnable _runCompleteWriteFillable = new RunnableCloseable()
    {
        @Override
        public void run()
        {
            getWriteFlusher().completeWrite();
            getFillInterest().fillable();
        }

        @Override
        public String toString()
        {
            return SelectChannelEndPoint.this.toString()+":runFillableCompleteWrite";
        }
    };

    public SelectChannelEndPoint(SocketChannel channel, ManagedSelector selector, SelectionKey key, Scheduler scheduler, long idleTimeout)
    {
        super(scheduler, channel);
        _selector = selector;
        _key = key;
>>>>>>> 016fc656
        setIdleTimeout(idleTimeout);
    }
}<|MERGE_RESOLUTION|>--- conflicted
+++ resolved
@@ -18,134 +18,22 @@
 
 package org.eclipse.jetty.io;
 
-<<<<<<< HEAD
 import java.nio.channels.SelectableChannel;
-=======
-import java.io.Closeable;
-import java.nio.channels.CancelledKeyException;
->>>>>>> 016fc656
 import java.nio.channels.SelectionKey;
 
 import org.eclipse.jetty.util.log.Log;
 import org.eclipse.jetty.util.log.Logger;
-<<<<<<< HEAD
-=======
-import org.eclipse.jetty.util.thread.Locker;
->>>>>>> 016fc656
 import org.eclipse.jetty.util.thread.Scheduler;
 
 /**
- * An ChannelEndpoint that can be scheduled by {@link SelectorManager}.
+ * @deprecated use {@link SocketChannelEndPoint} instead
  */
 @Deprecated
-public class SelectChannelEndPoint extends SocketChannelEndPoint implements ManagedSelector.Selectable
+public class SelectChannelEndPoint extends SocketChannelEndPoint
 {
-    public static final Logger LOG = Log.getLogger(SelectChannelEndPoint.class);
-
-<<<<<<< HEAD
     public SelectChannelEndPoint(SelectableChannel channel, ManagedSelector selector, SelectionKey key, Scheduler scheduler, long idleTimeout)
     {
         super(channel,selector,key,scheduler);
-=======
-    private final Locker _locker = new Locker();
-    private boolean _updatePending;
-
-    /**
-     * true if {@link ManagedSelector#destroyEndPoint(EndPoint)} has not been called
-     */
-    private final AtomicBoolean _open = new AtomicBoolean();
-    private final ManagedSelector _selector;
-    private final SelectionKey _key;
-    /**
-     * The current value for {@link SelectionKey#interestOps()}.
-     */
-    private int _currentInterestOps;
-    /**
-     * The desired value for {@link SelectionKey#interestOps()}.
-     */
-    private int _desiredInterestOps;
-
-    private final Runnable _runUpdateKey = new Runnable()
-    {
-        @Override
-        public void run()
-        {
-            updateKey();
-        }
-
-        @Override
-        public String toString()
-        {
-            return SelectChannelEndPoint.this.toString()+":runUpdateKey";
-        }
-    };
-
-    private abstract class RunnableCloseable implements Runnable, Closeable
-    {
-        @Override
-        public void close()
-        {
-            try
-            {
-                SelectChannelEndPoint.this.close();
-            }
-            catch (Throwable x)
-            {
-                LOG.warn(x);
-            }
-        }
-    }
-
-    private final Runnable _runFillable = new RunnableCloseable()
-    {
-        @Override
-        public void run()
-        {
-            getFillInterest().fillable();
-        }
-
-        @Override
-        public String toString()
-        {
-            return SelectChannelEndPoint.this.toString()+":runFillable";
-        }
-    };
-    private final Runnable _runCompleteWrite = new RunnableCloseable()
-    {
-        @Override
-        public void run()
-        {
-            getWriteFlusher().completeWrite();
-        }
-
-        @Override
-        public String toString()
-        {
-            return SelectChannelEndPoint.this.toString()+":runCompleteWrite";
-        }
-    };
-    private final Runnable _runCompleteWriteFillable = new RunnableCloseable()
-    {
-        @Override
-        public void run()
-        {
-            getWriteFlusher().completeWrite();
-            getFillInterest().fillable();
-        }
-
-        @Override
-        public String toString()
-        {
-            return SelectChannelEndPoint.this.toString()+":runFillableCompleteWrite";
-        }
-    };
-
-    public SelectChannelEndPoint(SocketChannel channel, ManagedSelector selector, SelectionKey key, Scheduler scheduler, long idleTimeout)
-    {
-        super(scheduler, channel);
-        _selector = selector;
-        _key = key;
->>>>>>> 016fc656
         setIdleTimeout(idleTimeout);
     }
 }