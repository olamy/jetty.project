--- conflicted
+++ resolved
@@ -93,7 +93,7 @@
     private boolean _renegotiationAllowed;
     private int _renegotiationLimit = -1;
     private boolean _closedOutbound;
-<<<<<<< HEAD
+    private boolean _allowMissingCloseMessage = true;
 
     private abstract class RunnableTask  implements Runnable, Invocable
     {
@@ -112,10 +112,6 @@
     }
 
     private final Runnable _runCompleteWrite = new RunnableTask("runCompleteWrite")
-=======
-    private boolean _allowMissingCloseMessage = true;
-    private final Runnable _runCompletWrite = new Runnable()
->>>>>>> d53af5d7
     {
         @Override
         public void run()
@@ -875,7 +871,7 @@
             {
                 if (LOG.isDebugEnabled())
                     LOG.debug("Renegotiation denied {}", SslConnection.this);
-                shutdownInput();
+                terminateInput();
                 return false;
             }
             
@@ -883,14 +879,14 @@
             {
                 if (LOG.isDebugEnabled())
                     LOG.debug("Renegotiation limit exceeded {}", SslConnection.this);
-                shutdownInput();
+                terminateInput();
                 return false;
             }
             
             return true;
         }
 
-        private void shutdownInput()
+        private void terminateInput()
         {
             try
             {
