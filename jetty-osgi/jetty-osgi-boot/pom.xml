--- conflicted
+++ resolved
@@ -70,18 +70,14 @@
           <instructions>
             <Bundle-SymbolicName>org.eclipse.jetty.osgi.boot;singleton:=true</Bundle-SymbolicName>
             <Bundle-Activator>org.eclipse.jetty.osgi.boot.JettyBootstrapActivator</Bundle-Activator>
-<<<<<<< HEAD
-            <DynamicImport-Package>org.eclipse.jetty.*;version="[$(version;===;${parsedVersion.osgiVersion}),$(version;==+;${parsedVersion.osgiVersion}))"</DynamicImport-Package>
-            <Import-Package>javax.mail;version="1.4.0";resolution:=optional, javax.mail.event;version="1.4.0";resolution:=optional, javax.mail.internet;version="1.4.0";resolution:=optional, javax.mail.search;version="1.4.0";resolution:=optional, javax.mail.util;version="1.4.0";resolution:=optional, javax.servlet;version="[3.1,4.1)", javax.servlet.http;version="[3.1,4.1)", javax.transaction;version="1.1.0";resolution:=optional, javax.transaction.xa;version="1.1.0";resolution:=optional, org.objectweb.asm;version="5";resolution:=optional, org.osgi.framework, org.osgi.service.cm;version="1.2.0", org.osgi.service.packageadmin, org.osgi.service.startlevel;version="1.0.0", org.osgi.service.url;version="1.0.0", org.osgi.util.tracker;version="1.3.0", org.xml.sax, org.xml.sax.helpers, org.eclipse.jetty.annotations;resolution:=optional, *
-=======
             <DynamicImport-Package>org.eclipse.jetty.*;version="[$(version;===;${parsedVersion.osgiVersion}),$(version;+;${parsedVersion.osgiVersion}))"</DynamicImport-Package>
             <Import-Package>javax.mail;version="1.4.0";resolution:=optional,
                 javax.mail.event;version="1.4.0";resolution:=optional,
                 javax.mail.internet;version="1.4.0";resolution:=optional,
                 javax.mail.search;version="1.4.0";resolution:=optional,
                 javax.mail.util;version="1.4.0";resolution:=optional,
-                javax.servlet;version="[$(version;===;${javax.servlet.api.version}),$(version;+;${javax.servlet.api.version}))",
-                javax.servlet.http;version="[$(version;===;${javax.servlet.api.version}),$(version;+;${javax.servlet.api.version}))",
+                javax.servlet;version="[$(version;==;${servlet.api.version}),$(version;+;${servlet.api.version}))",
+                javax.servlet.http;version="[$(version;==;${servlet.api.version}),$(version;+;${servlet.api.version}))",
                 javax.transaction;version="1.1.0";resolution:=optional,
                 javax.transaction.xa;version="1.1.0";resolution:=optional,
                 org.objectweb.asm;version="$(version;=;${asm.version})";resolution:=optional,
@@ -98,7 +94,6 @@
                 org.xml.sax.helpers,
                 org.eclipse.jetty.annotations;resolution:=optional,
                 *
->>>>>>> 6d88f966
             </Import-Package>
             <Require-Capability>
               osgi.extender; filter:="(osgi.extender=osgi.serviceloader.registrar)"
