--- conflicted
+++ resolved
@@ -2,11 +2,7 @@
   <parent>
     <groupId>org.eclipse.jetty.osgi</groupId>
     <artifactId>jetty-osgi-project</artifactId>
-<<<<<<< HEAD
-    <version>8.0.5-SNAPSHOT</version>
-=======
-    <version>7.6.0-SNAPSHOT</version>
->>>>>>> 52275e27
+    <version>8.1.0-SNAPSHOT</version>
     <relativePath>../pom.xml</relativePath>
   </parent>
   <modelVersion>4.0.0</modelVersion>
