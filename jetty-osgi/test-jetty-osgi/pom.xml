--- conflicted
+++ resolved
@@ -549,115 +549,4 @@
       </plugin>
     </plugins>
   </build>
-<<<<<<< HEAD
-=======
-  <profiles>
-    <profile>
-      <id>jdk8</id>
-      <activation>
-        <jdk>[1.8,9)</jdk>
-      </activation>
-      <dependencies>
-        <dependency>
-          <groupId>org.eclipse.jetty</groupId>
-          <artifactId>jetty-alpn-openjdk8-server</artifactId>
-          <version>${project.version}</version>
-          <scope>test</scope>
-        </dependency>
-        <dependency>
-          <groupId>org.eclipse.jetty</groupId>
-          <artifactId>jetty-alpn-openjdk8-client</artifactId>
-          <version>${project.version}</version>
-          <scope>test</scope>
-        </dependency>
-        <dependency>
-          <groupId>org.eclipse.jetty</groupId>
-          <artifactId>jetty-alpn-conscrypt-server</artifactId>
-          <version>${project.version}</version>
-          <scope>test</scope>
-        </dependency>
-        <dependency>
-          <groupId>org.eclipse.jetty</groupId>
-          <artifactId>jetty-alpn-conscrypt-client</artifactId>
-          <version>${project.version}</version>
-          <scope>test</scope>
-        </dependency>
-        <dependency>
-          <groupId>org.conscrypt</groupId>
-          <artifactId>conscrypt-openjdk-uber</artifactId>
-          <version>${conscrypt.version}</version>
-          <scope>test</scope>
-        </dependency>
-      </dependencies>
-      <properties>
-        <skipTests>false</skipTests>
-      </properties>
-      <build>
-        <plugins>
-           <plugin>
-            <artifactId>maven-surefire-plugin</artifactId>
-            <configuration>
-
-              <excludes>
-                 <exclude>**/TestJettyOSGiBootHTTP2JDK9*</exclude>
-              </excludes>
-              <!-- No point defining -Xbootclasspath as the actual OSGi VM is run as a forked process by pax-exam -->
-              <!-- But we do pass the sys property of the alpn-boot jar so that it can be configured inside tests -->
-              <argLine>-Dmortbay-alpn-boot=${settings.localRepository}/org/mortbay/jetty/alpn/alpn-boot/${alpn.version}/alpn-boot-${alpn.version}.jar -Dconscrypt-version=${conscrypt.version}</argLine>
-            </configuration>
-          </plugin>
-        </plugins>
-      </build>
-    </profile>
-    <profile>
-      <id>jdk9</id>
-      <activation>
-        <jdk>[9,)</jdk>
-      </activation>
-      <dependencies>
-        <dependency>
-          <groupId>org.eclipse.jetty</groupId>
-          <artifactId>jetty-alpn-conscrypt-server</artifactId>
-          <version>${project.version}</version>
-          <scope>test</scope>
-        </dependency>
-        <dependency>
-          <groupId>org.eclipse.jetty</groupId>
-          <artifactId>jetty-alpn-conscrypt-client</artifactId>
-          <version>${project.version}</version>
-          <scope>test</scope>
-        </dependency>
-        <dependency>
-          <groupId>org.eclipse.jetty</groupId>
-          <artifactId>jetty-alpn-java-server</artifactId>
-          <version>${project.version}</version>
-          <scope>test</scope>
-        </dependency>
-        <dependency>
-          <groupId>org.eclipse.jetty</groupId>
-          <artifactId>jetty-alpn-java-client</artifactId>
-          <version>${project.version}</version>
-          <scope>test</scope>
-        </dependency>
-     </dependencies>
-      <properties>
-        <skipTests>false</skipTests>
-      </properties>
-     <build>
-       <plugins>
-        <plugin>
-         <artifactId>maven-surefire-plugin</artifactId>
-         <configuration>
-           <skipTests>${skipTests}</skipTests>
-           <excludes>
-             <exclude>**/TestJettyOSGiBootHTTP2</exclude>  
-           </excludes>
-           <argLine>-Dconscrypt-version=${conscrypt.version}</argLine>
-         </configuration>
-       </plugin>
-      </plugins>
-     </build>
-    </profile>
-  </profiles>
->>>>>>> 63820e54
 </project>