--- conflicted
+++ resolved
@@ -487,41 +487,15 @@
 
                         // RFC 7230, section 3.3.
                         if (!_request.isHead() && !_response.isContentComplete(_response.getHttpOutput().getWritten()))
-                        {
-                            if (isCommitted())
-                                abort(new IOException("insufficient content written"));
-                            else
-                            {
-<<<<<<< HEAD
-                                // RFC 7230, section 3.3.
-                                int status = _response.getStatus();
-                                boolean hasContent = !(_request.isHead() ||
-                                    HttpMethod.CONNECT.is(_request.getMethod()) && status == HttpStatus.OK_200 ||
-                                    HttpStatus.isInformational(status) ||
-                                    status == HttpStatus.NO_CONTENT_204 ||
-                                    status == HttpStatus.NOT_MODIFIED_304);
-                                if (hasContent && !_response.isContentComplete(_response.getHttpOutput().getWritten()))
-                                    sendErrorOrAbort("Insufficient content written");
-                            }
-                            checkAndPrepareUpgrade();
-                            _response.closeOutput();
-                        }
-                        finally
-                        {
-                            _request.setHandled(true);
-                            _state.onComplete();
-                            onCompleted();
-=======
-                                _response.sendError(HttpStatus.INTERNAL_SERVER_ERROR_500, "insufficient content written");
-                                break;
-                            }
->>>>>>> bde86467
-                        }
+                            sendErrorOrAbort("Insufficient content written");
+
 
                         // TODO Currently a blocking/aborting consumeAll is done in the handling of the TERMINATED
                         // TODO Action triggered by the completed callback below.  It would be possible to modify the
                         // TODO callback to do a non-blocking consumeAll at this point and only call completed when
                         // TODO that is done.
+                        
+                        checkAndPrepareUpgrade();
 
                         // Set a close callback on the HttpOutput to make it an async callback
                         _response.closeOutput(Callback.from(_state::completed));
@@ -551,7 +525,6 @@
         return !suspended;
     }
 
-<<<<<<< HEAD
     public void sendErrorOrAbort(String message)
     {
         try
@@ -568,10 +541,7 @@
         }
     }
 
-    protected void sendError(int code, String reason)
-=======
     private void dispatch(DispatcherType type, Dispatchable dispatchable) throws IOException, ServletException
->>>>>>> bde86467
     {
         try
         {
@@ -655,28 +625,11 @@
     {
         try
         {
-<<<<<<< HEAD
-            int code = 500;
-            Integer status = (Integer)_request.getAttribute(RequestDispatcher.ERROR_STATUS_CODE);
-            if (status != null)
-            {
-                code = status.intValue();
-            }
-            else
-            {
-                Throwable cause = unwrap(failure, BadMessageException.class);
-                if (cause instanceof BadMessageException)
-                    code = ((BadMessageException)cause).getCode();
-            }
-
-            _response.reset(true);
-            _response.setStatus(code);
-            _response.flushBuffer();
-=======
             _request.setHandled(true);
             _state.completing();
             sendResponse(null, _response.getHttpOutput().getBuffer(), true, Callback.from(_state::completed));
->>>>>>> bde86467
+            {
+            }
         }
         catch (Throwable x)
         {
@@ -805,15 +758,9 @@
     public void onBadMessage(BadMessageException failure)
     {
         int status = failure.getCode();
-<<<<<<< HEAD
         String message = failure.getReason();
-        if (status < 400 || status > 599)
+        if (status < HttpStatus.BAD_REQUEST_400 || status > 599)
             failure = new BadMessageException(HttpStatus.BAD_REQUEST_400, message, failure);
-=======
-        String reason = failure.getReason();
-        if (status < HttpStatus.BAD_REQUEST_400 || status > 599)
-            failure = new BadMessageException(HttpStatus.BAD_REQUEST_400, reason, failure);
->>>>>>> bde86467
 
         notifyRequestFailure(_request, failure);
 
@@ -862,11 +809,7 @@
         }
     }
 
-<<<<<<< HEAD
     protected boolean sendResponse(MetaData.Response response, ByteBuffer content, boolean complete, final Callback callback)
-=======
-    public boolean sendResponse(MetaData.Response info, ByteBuffer content, boolean complete, final Callback callback)
->>>>>>> bde86467
     {
         boolean committing = _state.commitResponse();
 
@@ -885,17 +828,11 @@
                 response = _response.newResponseMetaData();
             commit(response);
 
-<<<<<<< HEAD
-            // Wrap the callback to process 1xx responses.
-            Callback committed = HttpStatus.isInformational(response.getStatus())
-                ? new Send100Callback(callback) : new SendCallback(callback, content, true, complete);
-=======
             // wrap callback to process 100 responses
-            final int status = info.getStatus();
+            final int status = response.getStatus();
             final Callback committed = (status < HttpStatus.OK_200 && status >= HttpStatus.CONTINUE_100)
                 ? new Send100Callback(callback)
                 : new SendCallback(callback, content, true, complete);
->>>>>>> bde86467
 
             notifyResponseBegin(_request);
 
