--- conflicted
+++ resolved
@@ -3,11 +3,7 @@
   <parent>
     <artifactId>jetty-project</artifactId>
     <groupId>org.eclipse.jetty</groupId>
-<<<<<<< HEAD
-    <version>9.0.0-SNAPSHOT</version>
-=======
     <version>8.1.6-SNAPSHOT</version>
->>>>>>> 29fda3a7
   </parent>
   <modelVersion>4.0.0</modelVersion>
   <artifactId>jetty-servlets</artifactId>
