//
//  ========================================================================
//  Copyright (c) 1995-2019 Mort Bay Consulting Pty. Ltd.
//  ------------------------------------------------------------------------
//  All rights reserved. This program and the accompanying materials
//  are made available under the terms of the Eclipse Public License v1.0
//  and Apache License v2.0 which accompanies this distribution.
//
//      The Eclipse Public License is available at
//      http://www.eclipse.org/legal/epl-v10.html
//
//      The Apache License v2.0 is available at
//      http://www.opensource.org/licenses/apache2.0.php
//
//  You may elect to redistribute this code under either of these licenses.
//  ========================================================================
//

package org.eclipse.jetty.util;

import java.net.URI;
import java.net.URISyntaxException;
import java.nio.charset.Charset;
import java.nio.charset.StandardCharsets;

import org.eclipse.jetty.util.Utf8Appendable.NotUtf8Exception;
import org.eclipse.jetty.util.log.Log;
import org.eclipse.jetty.util.log.Logger;

/**
 * URI Utility methods.
 * <p>
 * This class assists with the decoding and encoding or HTTP URI's.
 * It differs from the java.net.URL class as it does not provide
 * communications ability, but it does assist with query string
 * formatting.
 * </p>
 *
 * @see UrlEncoded
 */
public class URIUtil
    implements Cloneable
{
    private static final Logger LOG = Log.getLogger(URIUtil.class);
    public static final String SLASH = "/";
    public static final String HTTP = "http";
    public static final String HTTPS = "https";

    // Use UTF-8 as per http://www.w3.org/TR/html40/appendix/notes.html#non-ascii-chars
    public static final Charset __CHARSET = StandardCharsets.UTF_8;

    private URIUtil()
    {
    }

    /**
     * Encode a URI path.
     * This is the same encoding offered by URLEncoder, except that
     * the '/' character is not encoded.
     *
     * @param path The path the encode
     * @return The encoded path
     */
    public static String encodePath(String path)
    {
        if (path == null || path.length() == 0)
            return path;

        StringBuilder buf = encodePath(null, path, 0);
        return buf == null ? path : buf.toString();
    }

    /**
     * Encode a URI path.
     *
     * @param path The path the encode
     * @param buf StringBuilder to encode path into (or null)
     * @return The StringBuilder or null if no substitutions required.
     */
    public static StringBuilder encodePath(StringBuilder buf, String path)
    {
        return encodePath(buf, path, 0);
    }

    /**
     * Encode a URI path.
     *
     * @param path The path the encode
     * @param buf StringBuilder to encode path into (or null)
     * @return The StringBuilder or null if no substitutions required.
     */
    private static StringBuilder encodePath(StringBuilder buf, String path, int offset)
    {
        byte[] bytes = null;
        if (buf == null)
        {
            loop:
            for (int i = offset; i < path.length(); i++)
            {
                char c = path.charAt(i);
                switch (c)
                {
                    case '%':
                    case '?':
                    case ';':
                    case '#':
                    case '"':
                    case '\'':
                    case '<':
                    case '>':
                    case ' ':
                    case '[':
                    case '\\':
                    case ']':
                    case '^':
                    case '`':
                    case '{':
                    case '|':
                    case '}':
                        buf = new StringBuilder(path.length() * 2);
                        break loop;
                    default:
                        if (c > 127)
                        {
                            bytes = path.getBytes(URIUtil.__CHARSET);
                            buf = new StringBuilder(path.length() * 2);
                            break loop;
                        }
                }
            }
            if (buf == null)
                return null;
        }

        int i;

        loop:
        for (i = offset; i < path.length(); i++)
        {
            char c = path.charAt(i);
            switch (c)
            {
                case '%':
                    buf.append("%25");
                    continue;
                case '?':
                    buf.append("%3F");
                    continue;
                case ';':
                    buf.append("%3B");
                    continue;
                case '#':
                    buf.append("%23");
                    continue;
                case '"':
                    buf.append("%22");
                    continue;
                case '\'':
                    buf.append("%27");
                    continue;
                case '<':
                    buf.append("%3C");
                    continue;
                case '>':
                    buf.append("%3E");
                    continue;
                case ' ':
                    buf.append("%20");
                    continue;
                case '[':
                    buf.append("%5B");
                    continue;
                case '\\':
                    buf.append("%5C");
                    continue;
                case ']':
                    buf.append("%5D");
                    continue;
                case '^':
                    buf.append("%5E");
                    continue;
                case '`':
                    buf.append("%60");
                    continue;
                case '{':
                    buf.append("%7B");
                    continue;
                case '|':
                    buf.append("%7C");
                    continue;
                case '}':
                    buf.append("%7D");
                    continue;

                default:
                    if (c > 127)
                    {
                        bytes = path.getBytes(URIUtil.__CHARSET);
                        break loop;
                    }
                    buf.append(c);
            }
        }

        if (bytes != null)
        {
            for (; i < bytes.length; i++)
            {
                byte c = bytes[i];
                switch (c)
                {
                    case '%':
                        buf.append("%25");
                        continue;
                    case '?':
                        buf.append("%3F");
                        continue;
                    case ';':
                        buf.append("%3B");
                        continue;
                    case '#':
                        buf.append("%23");
                        continue;
                    case '"':
                        buf.append("%22");
                        continue;
                    case '\'':
                        buf.append("%27");
                        continue;
                    case '<':
                        buf.append("%3C");
                        continue;
                    case '>':
                        buf.append("%3E");
                        continue;
                    case ' ':
                        buf.append("%20");
                        continue;
                    case '[':
                        buf.append("%5B");
                        continue;
                    case '\\':
                        buf.append("%5C");
                        continue;
                    case ']':
                        buf.append("%5D");
                        continue;
                    case '^':
                        buf.append("%5E");
                        continue;
                    case '`':
                        buf.append("%60");
                        continue;
                    case '{':
                        buf.append("%7B");
                        continue;
                    case '|':
                        buf.append("%7C");
                        continue;
                    case '}':
                        buf.append("%7D");
                        continue;
                    default:
                        if (c < 0)
                        {
                            buf.append('%');
                            TypeUtil.toHex(c, buf);
                        }
                        else
                            buf.append((char)c);
                }
            }
        }

        return buf;
    }

    /**
     * Encode a raw URI String and convert any raw spaces to
     * their "%20" equivalent.
     *
     * @param str input raw string
     * @return output with spaces converted to "%20"
     */
    public static String encodeSpaces(String str)
    {
        return StringUtil.replace(str, " ", "%20");
    }

    /**
     * Encode a raw String and convert any specific characters to their URI encoded equivalent.
     *
     * @param str input raw string
     * @param charsToEncode the list of raw characters that need to be encoded (if encountered)
     * @return output with specified characters encoded.
     */
    @SuppressWarnings("Duplicates")
    public static String encodeSpecific(String str, String charsToEncode)
    {
        if ((str == null) || (str.length() == 0))
            return null;

        if ((charsToEncode == null) || (charsToEncode.length() == 0))
            return str;

        char[] find = charsToEncode.toCharArray();
        int len = str.length();
        StringBuilder ret = new StringBuilder((int)(len * 0.20d));
        for (int i = 0; i < len; i++)
        {
            char c = str.charAt(i);
            boolean escaped = false;
            for (char f : find)
            {
                if (c == f)
                {
                    escaped = true;
                    ret.append('%');
                    int d = 0xf & ((0xF0 & c) >> 4);
                    ret.append((char)((d > 9 ? ('A' - 10) : '0') + d));
                    d = 0xf & c;
                    ret.append((char)((d > 9 ? ('A' - 10) : '0') + d));
                    break;
                }
            }
            if (!escaped)
            {
                ret.append(c);
            }
        }
        return ret.toString();
    }

    /**
     * Decode a raw String and convert any specific URI encoded sequences into characters.
     *
     * @param str input raw string
     * @param charsToDecode the list of raw characters that need to be decoded (if encountered), leaving all other encoded sequences alone.
     * @return output with specified characters decoded.
     */
    @SuppressWarnings("Duplicates")
    public static String decodeSpecific(String str, String charsToDecode)
    {
        if ((str == null) || (str.length() == 0))
            return null;

        if ((charsToDecode == null) || (charsToDecode.length() == 0))
            return str;

        int idx = str.indexOf('%');
        if (idx == -1)
        {
            // no hits
            return str;
        }

        char[] find = charsToDecode.toCharArray();
        int len = str.length();
        Utf8StringBuilder ret = new Utf8StringBuilder(len);
        ret.append(str, 0, idx);

        for (int i = idx; i < len; i++)
        {
            char c = str.charAt(i);
            switch (c)
            {
                case '%':
                    if ((i + 2) < len)
                    {
                        char u = str.charAt(i + 1);
                        char l = str.charAt(i + 2);
                        char result = (char)(0xff & (TypeUtil.convertHexDigit(u) * 16 + TypeUtil.convertHexDigit(l)));
                        boolean decoded = false;
                        for (char f : find)
                        {
                            if (f == result)
                            {
                                ret.append(result);
                                decoded = true;
                                break;
                            }
                        }
                        if (decoded)
                        {
                            i += 2;
                        }
                        else
                        {
                            ret.append(c);
                        }
                    }
                    else
                    {
                        throw new IllegalArgumentException("Bad URI % encoding");
                    }
                    break;
                default:
                    ret.append(c);
                    break;
            }
        }
        return ret.toString();
    }

    /**
     * Encode a URI path.
     *
     * @param path The path the encode
     * @param buf StringBuilder to encode path into (or null)
     * @param encode String of characters to encode. % is always encoded.
     * @return The StringBuilder or null if no substitutions required.
     */
    public static StringBuilder encodeString(StringBuilder buf,
                                             String path,
                                             String encode)
    {
        if (buf == null)
        {
            for (int i = 0; i < path.length(); i++)
            {
                char c = path.charAt(i);
                if (c == '%' || encode.indexOf(c) >= 0)
                {
                    buf = new StringBuilder(path.length() << 1);
                    break;
                }
            }
            if (buf == null)
                return null;
        }

        for (int i = 0; i < path.length(); i++)
        {
            char c = path.charAt(i);
            if (c == '%' || encode.indexOf(c) >= 0)
            {
                buf.append('%');
                StringUtil.append(buf, (byte)(0xff & c), 16);
            }
            else
                buf.append(c);
        }

        return buf;
    }

    /* Decode a URI path and strip parameters
     */
    public static String decodePath(String path)
    {
        return decodePath(path, 0, path.length());
    }

    /* Decode a URI path and strip parameters of UTF-8 path
     */
    public static String decodePath(String path, int offset, int length)
    {
        try
        {
            Utf8StringBuilder builder = null;
            int end = offset + length;
            for (int i = offset; i < end; i++)
            {
                char c = path.charAt(i);
                switch (c)
                {
                    case '%':
                        if (builder == null)
                        {
                            builder = new Utf8StringBuilder(path.length());
                            builder.append(path, offset, i - offset);
                        }
                        if ((i + 2) < end)
                        {
<<<<<<< HEAD
                            char type = path.charAt(i + 1);
                            if (type == 'u')
                            {
                                // We have a possible (deprecated) microsoft unicode code point "%u####"
                                // - not recommended to use as it's limited to 2 bytes.
                                if ((i + 5) >= end)
                                {
                                    // [LENIENT] we have a partial "%u####" at the end of a string.
                                    builder.append(path, i, (end - i));
                                    i = end;
                                }
                                else
                                {
                                    // this seems wrong, as we are casting to a char, but that's the known
                                    // limitation of this deprecated encoding (only 2 bytes allowed)
                                    if (StringUtil.isHex(path, i + 2, 4))
                                    {
                                        int codepoint = 0xffff & TypeUtil.parseInt(path, i + 2, 4, 16);
                                        char[] chars = Character.toChars(codepoint);
                                        for (char ch : chars)
                                        {
                                            builder.append(ch);
                                        }
                                        i += 5;
                                    }
                                    else
                                    {
                                        // [LENIENT] copy the "%u" as-is.
                                        builder.append(path, i, 2);
                                        i += 1;
                                    }
                                }
                            }
                            else if (end > (i + 2))
=======
                            char u = path.charAt(i + 1);
                            if (u == 'u')
>>>>>>> 4f98bf0f
                            {
                                // TODO remove %u support in jetty-10
                                // this is wrong. This is a codepoint not a char
                                builder.append((char)(0xffff & TypeUtil.parseInt(path, i + 2, 4, 16)));
                                i += 5;
                            }
                            else
                            {
                                builder.append((byte)(0xff & (TypeUtil.convertHexDigit(u) * 16 + TypeUtil.convertHexDigit(path.charAt(i + 2)))));
                                i += 2;
                            }
                        }
                        else
                        {
                            throw new IllegalArgumentException("Bad URI % encoding");
                        }

                        break;

                    case ';':
                        if (builder == null)
                        {
                            builder = new Utf8StringBuilder(path.length());
                            builder.append(path, offset, i - offset);
                        }

                        while (++i < end)
                        {
                            if (path.charAt(i) == '/')
                            {
                                builder.append('/');
                                break;
                            }
                        }

                        break;

                    default:
                        if (builder != null)
                            builder.append(c);
                        break;
                }
            }

            if (builder != null)
                return builder.toString();
            if (offset == 0 && length == path.length())
                return path;
            return path.substring(offset, end);
        }
        catch (NotUtf8Exception e)
        {
            LOG.debug(path.substring(offset, offset + length) + " " + e);
            return decodeISO88591Path(path, offset, length);
        }
        catch (IllegalArgumentException e)
        {
            throw e;
        }
        catch (Exception e)
        {
            throw new IllegalArgumentException("cannot decode URI", e);
        }

    }

    /* Decode a URI path and strip parameters of ISO-8859-1 path
     */
    private static String decodeISO88591Path(String path, int offset, int length)
    {
        StringBuilder builder = null;
        int end = offset + length;
        for (int i = offset; i < end; i++)
        {
            char c = path.charAt(i);
            switch (c)
            {
                case '%':
                    if (builder == null)
                    {
                        builder = new StringBuilder(path.length());
                        builder.append(path, offset, i - offset);
                    }
                    if ((i + 2) < end)
                    {
                        char u = path.charAt(i + 1);
                        if (u == 'u')
                        {
                            // TODO remove %u encoding support in jetty-10
                            // This is wrong. This is a codepoint not a char
                            builder.append((char)(0xffff & TypeUtil.parseInt(path, i + 2, 4, 16)));
                            i += 5;
                        }
                        else
                        {
                            builder.append((char)(0xff & (TypeUtil.convertHexDigit(u) * 16 + TypeUtil.convertHexDigit(path.charAt(i + 2)))));
                            i += 2;
                        }
                    }
                    else
                    {
                        throw new IllegalArgumentException();
                    }

                    break;

                case ';':
                    if (builder == null)
                    {
                        builder = new StringBuilder(path.length());
                        builder.append(path, offset, i - offset);
                    }
                    while (++i < end)
                    {
                        if (path.charAt(i) == '/')
                        {
                            builder.append('/');
                            break;
                        }
                    }
                    break;

                default:
                    if (builder != null)
                        builder.append(c);
                    break;
            }
        }

        if (builder != null)
            return builder.toString();
        if (offset == 0 && length == path.length())
            return path;
        return path.substring(offset, end);
    }

    /**
     * Add two encoded URI path segments.
     * Handles null and empty paths, path and query params
     * (eg ?a=b or ;JSESSIONID=xxx) and avoids duplicate '/'
     *
     * @param p1 URI path segment (should be encoded)
     * @param p2 URI path segment (should be encoded)
     * @return Legally combined path segments.
     */
    public static String addEncodedPaths(String p1, String p2)
    {
        if (p1 == null || p1.length() == 0)
        {
            if (p1 != null && p2 == null)
                return p1;
            return p2;
        }
        if (p2 == null || p2.length() == 0)
            return p1;

        int split = p1.indexOf(';');
        if (split < 0)
            split = p1.indexOf('?');
        if (split == 0)
            return p2 + p1;
        if (split < 0)
            split = p1.length();

        StringBuilder buf = new StringBuilder(p1.length() + p2.length() + 2);
        buf.append(p1);

        if (buf.charAt(split - 1) == '/')
        {
            if (p2.startsWith(URIUtil.SLASH))
            {
                buf.deleteCharAt(split - 1);
                buf.insert(split - 1, p2);
            }
            else
                buf.insert(split, p2);
        }
        else
        {
            if (p2.startsWith(URIUtil.SLASH))
                buf.insert(split, p2);
            else
            {
                buf.insert(split, '/');
                buf.insert(split + 1, p2);
            }
        }

        return buf.toString();
    }

    /**
     * Add two Decoded URI path segments.
     * Handles null and empty paths.  Path and query params (eg ?a=b or
     * ;JSESSIONID=xxx) are not handled
     *
     * @param p1 URI path segment (should be decoded)
     * @param p2 URI path segment (should be decoded)
     * @return Legally combined path segments.
     */
    public static String addPaths(String p1, String p2)
    {
        if (p1 == null || p1.length() == 0)
        {
            if (p1 != null && p2 == null)
                return p1;
            return p2;
        }
        if (p2 == null || p2.length() == 0)
            return p1;

        boolean p1EndsWithSlash = p1.endsWith(SLASH);
        boolean p2StartsWithSlash = p2.startsWith(SLASH);

        if (p1EndsWithSlash && p2StartsWithSlash)
        {
            if (p2.length() == 1)
                return p1;
            if (p1.length() == 1)
                return p2;
        }

        StringBuilder buf = new StringBuilder(p1.length() + p2.length() + 2);
        buf.append(p1);

        if (p1.endsWith(SLASH))
        {
            if (p2.startsWith(SLASH))
                buf.setLength(buf.length() - 1);
        }
        else
        {
            if (!p2.startsWith(SLASH))
                buf.append(SLASH);
        }
        buf.append(p2);

        return buf.toString();
    }

    /**
     * Return the parent Path.
     * Treat a URI like a directory path and return the parent directory.
     *
     * @param p the path to return a parent reference to
     * @return the parent path of the URI
     */
    public static String parentPath(String p)
    {
        if (p == null || URIUtil.SLASH.equals(p))
            return null;
        int slash = p.lastIndexOf('/', p.length() - 2);
        if (slash >= 0)
            return p.substring(0, slash + 1);
        return null;
    }

    /**
     * Convert a decoded path to a canonical form.
     * <p>
     * All instances of "." and ".." are factored out.
     * </p>
     * <p>
     * Null is returned if the path tries to .. above its root.
     * </p>
     *
     * @param path the path to convert, decoded, with path separators '/' and no queries.
     * @return the canonical path, or null if path traversal above root.
     */
    public static String canonicalPath(String path)
    {
        if (path == null || path.isEmpty())
            return path;

        boolean slash = true;
        int end = path.length();
        int i = 0;

        loop:
        while (i < end)
        {
            char c = path.charAt(i);
            switch (c)
            {
                case '/':
                    slash = true;
                    break;

                case '.':
                    if (slash)
                        break loop;
                    slash = false;
                    break;

                default:
                    slash = false;
            }

            i++;
        }

        if (i == end)
            return path;

        StringBuilder canonical = new StringBuilder(path.length());
        canonical.append(path, 0, i);

        int dots = 1;
        i++;
        while (i <= end)
        {
            char c = i < end ? path.charAt(i) : '\0';
            switch (c)
            {
                case '\0':
                case '/':
                    switch (dots)
                    {
                        case 0:
                            if (c != '\0')
                                canonical.append(c);
                            break;

                        case 1:
                            break;

                        case 2:
                            if (canonical.length() < 2)
                                return null;
                            canonical.setLength(canonical.length() - 1);
                            canonical.setLength(canonical.lastIndexOf("/") + 1);
                            break;

                        default:
                            while (dots-- > 0)
                            {
                                canonical.append('.');
                            }
                            if (c != '\0')
                                canonical.append(c);
                    }

                    slash = true;
                    dots = 0;
                    break;

                case '.':
                    if (dots > 0)
                        dots++;
                    else if (slash)
                        dots = 1;
                    else
                        canonical.append('.');
                    slash = false;
                    break;

                default:
                    while (dots-- > 0)
                    {
                        canonical.append('.');
                    }
                    canonical.append(c);
                    dots = 0;
                    slash = false;
            }

            i++;
        }
        return canonical.toString();
    }

    /**
     * Convert a path to a cananonical form.
     * <p>
     * All instances of "." and ".." are factored out.
     * </p>
     * <p>
     * Null is returned if the path tries to .. above its root.
     * </p>
     *
     * @param path the path to convert (expects URI/URL form, encoded, and with path separators '/')
     * @return the canonical path, or null if path traversal above root.
     */
    public static String canonicalEncodedPath(String path)
    {
        if (path == null || path.isEmpty())
            return path;

        boolean slash = true;
        int end = path.length();
        int i = 0;

        loop:
        while (i < end)
        {
            char c = path.charAt(i);
            switch (c)
            {
                case '/':
                    slash = true;
                    break;

                case '.':
                    if (slash)
                        break loop;
                    slash = false;
                    break;

                case '?':
                    return path;

                default:
                    slash = false;
            }

            i++;
        }

        if (i == end)
            return path;

        StringBuilder canonical = new StringBuilder(path.length());
        canonical.append(path, 0, i);

        int dots = 1;
        i++;
        while (i <= end)
        {
            char c = i < end ? path.charAt(i) : '\0';
            switch (c)
            {
                case '\0':
                case '/':
                case '?':
                    switch (dots)
                    {
                        case 0:
                            if (c != '\0')
                                canonical.append(c);
                            break;

                        case 1:
                            if (c == '?')
                                canonical.append(c);
                            break;

                        case 2:
                            if (canonical.length() < 2)
                                return null;
                            canonical.setLength(canonical.length() - 1);
                            canonical.setLength(canonical.lastIndexOf("/") + 1);
                            if (c == '?')
                                canonical.append(c);
                            break;
                        default:
                            while (dots-- > 0)
                            {
                                canonical.append('.');
                            }
                            if (c != '\0')
                                canonical.append(c);
                    }

                    slash = true;
                    dots = 0;
                    break;

                case '.':
                    if (dots > 0)
                        dots++;
                    else if (slash)
                        dots = 1;
                    else
                        canonical.append('.');
                    slash = false;
                    break;

                default:
                    while (dots-- > 0)
                    {
                        canonical.append('.');
                    }
                    canonical.append(c);
                    dots = 0;
                    slash = false;
            }

            i++;
        }
        return canonical.toString();
    }

    /**
     * Convert a path to a compact form.
     * All instances of "//" and "///" etc. are factored out to single "/"
     *
     * @param path the path to compact
     * @return the compacted path
     */
    public static String compactPath(String path)
    {
        if (path == null || path.length() == 0)
            return path;

        int state = 0;
        int end = path.length();
        int i = 0;

        loop:
        while (i < end)
        {
            char c = path.charAt(i);
            switch (c)
            {
                case '?':
                    return path;
                case '/':
                    state++;
                    if (state == 2)
                        break loop;
                    break;
                default:
                    state = 0;
            }
            i++;
        }

        if (state < 2)
            return path;

        StringBuilder buf = new StringBuilder(path.length());
        buf.append(path, 0, i);

        loop2:
        while (i < end)
        {
            char c = path.charAt(i);
            switch (c)
            {
                case '?':
                    buf.append(path, i, end);
                    break loop2;
                case '/':
                    if (state++ == 0)
                        buf.append(c);
                    break;
                default:
                    state = 0;
                    buf.append(c);
            }
            i++;
        }

        return buf.toString();
    }

    /**
     * @param uri URI
     * @return True if the uri has a scheme
     */
    public static boolean hasScheme(String uri)
    {
        for (int i = 0; i < uri.length(); i++)
        {
            char c = uri.charAt(i);
            if (c == ':')
                return true;
            if (!(c >= 'a' && c <= 'z' ||
                c >= 'A' && c <= 'Z' ||
                (i > 0 && (c >= '0' && c <= '9' ||
                    c == '.' ||
                    c == '+' ||
                    c == '-'))))
            {
                break;
            }
        }
        return false;
    }

    /**
     * Create a new URI from the arguments, handling IPv6 host encoding and default ports
     *
     * @param scheme the URI scheme
     * @param server the URI server
     * @param port the URI port
     * @param path the URI path
     * @param query the URI query
     * @return A String URI
     */
    public static String newURI(String scheme, String server, int port, String path, String query)
    {
        StringBuilder builder = newURIBuilder(scheme, server, port);
        builder.append(path);
        if (query != null && query.length() > 0)
            builder.append('?').append(query);
        return builder.toString();
    }

    /**
     * Create a new URI StringBuilder from the arguments, handling IPv6 host encoding and default ports
     *
     * @param scheme the URI scheme
     * @param server the URI server
     * @param port the URI port
     * @return a StringBuilder containing URI prefix
     */
    public static StringBuilder newURIBuilder(String scheme, String server, int port)
    {
        StringBuilder builder = new StringBuilder();
        appendSchemeHostPort(builder, scheme, server, port);
        return builder;
    }

    /**
     * Append scheme, host and port URI prefix, handling IPv6 address encoding and default ports
     *
     * @param url StringBuilder to append to
     * @param scheme the URI scheme
     * @param server the URI server
     * @param port the URI port
     */
    public static void appendSchemeHostPort(StringBuilder url, String scheme, String server, int port)
    {
        url.append(scheme).append("://").append(HostPort.normalizeHost(server));

        if (port > 0)
        {
            switch (scheme)
            {
                case "http":
                    if (port != 80)
                        url.append(':').append(port);
                    break;

                case "https":
                    if (port != 443)
                        url.append(':').append(port);
                    break;

                default:
                    url.append(':').append(port);
            }
        }
    }

    /**
     * Append scheme, host and port URI prefix, handling IPv6 address encoding and default ports
     *
     * @param url StringBuffer to append to
     * @param scheme the URI scheme
     * @param server the URI server
     * @param port the URI port
     */
    public static void appendSchemeHostPort(StringBuffer url, String scheme, String server, int port)
    {
        synchronized (url)
        {
            url.append(scheme).append("://").append(HostPort.normalizeHost(server));

            if (port > 0)
            {
                switch (scheme)
                {
                    case "http":
                        if (port != 80)
                            url.append(':').append(port);
                        break;

                    case "https":
                        if (port != 443)
                            url.append(':').append(port);
                        break;

                    default:
                        url.append(':').append(port);
                }
            }
        }
    }

    public static boolean equalsIgnoreEncodings(String uriA, String uriB)
    {
        int lenA = uriA.length();
        int lenB = uriB.length();
        int a = 0;
        int b = 0;

        while (a < lenA && b < lenB)
        {
            int oa = uriA.charAt(a++);
            int ca = oa;
            if (ca == '%')
            {
                ca = lenientPercentDecode(uriA, a);
                if (ca == (-1))
                {
                    ca = '%';
                }
                else
                {
                    a += 2;
                }
            }

            int ob = uriB.charAt(b++);
            int cb = ob;
            if (cb == '%')
            {
                cb = lenientPercentDecode(uriB, b);
                if (cb == (-1))
                {
                    cb = '%';
                }
                else
                {
                    b += 2;
                }
            }

            // Don't match on encoded slash
            if (ca == '/' && oa != ob)
                return false;

            if (ca != cb)
                return false;
        }
        return a == lenA && b == lenB;
    }

    private static int lenientPercentDecode(String str, int offset)
    {
        if (offset >= str.length())
            return -1;

        if (StringUtil.isHex(str, offset, 2))
        {
            return TypeUtil.parseInt(str, offset, 2, 16);
        }
        else
        {
            return -1;
        }
    }

    public static boolean equalsIgnoreEncodings(URI uriA, URI uriB)
    {
        if (uriA.equals(uriB))
            return true;

        if (uriA.getScheme() == null)
        {
            if (uriB.getScheme() != null)
                return false;
        }
        else if (!uriA.getScheme().equalsIgnoreCase(uriB.getScheme()))
            return false;

        if ("jar".equalsIgnoreCase(uriA.getScheme()))
        {
            // at this point we know that both uri's are "jar:"
            URI uriAssp = URI.create(uriA.getSchemeSpecificPart());
            URI uriBssp = URI.create(uriB.getSchemeSpecificPart());
            return equalsIgnoreEncodings(uriAssp, uriBssp);
        }

        if (uriA.getAuthority() == null)
        {
            if (uriB.getAuthority() != null)
                return false;
        }
        else if (!uriA.getAuthority().equals(uriB.getAuthority()))
            return false;

        return equalsIgnoreEncodings(uriA.getPath(), uriB.getPath());
    }

    /**
     * @param uri A URI to add the path to
     * @param path A decoded path element
     * @return URI with path added.
     */
    public static URI addPath(URI uri, String path)
    {
        String base = uri.toASCIIString();
        StringBuilder buf = new StringBuilder(base.length() + path.length() * 3);
        buf.append(base);
        if (buf.charAt(base.length() - 1) != '/')
            buf.append('/');

        int offset = path.charAt(0) == '/' ? 1 : 0;
        encodePath(buf, path, offset);

        return URI.create(buf.toString());
    }

    public static URI getJarSource(URI uri)
    {
        try
        {
            if (!"jar".equals(uri.getScheme()))
                return uri;
            // Get SSP (retaining encoded form)
            String s = uri.getRawSchemeSpecificPart();
            int bangSlash = s.indexOf("!/");
            if (bangSlash >= 0)
                s = s.substring(0, bangSlash);
            return new URI(s);
        }
        catch (URISyntaxException e)
        {
            throw new IllegalArgumentException(e);
        }
    }

    public static String getJarSource(String uri)
    {
        if (!uri.startsWith("jar:"))
            return uri;
        int bangSlash = uri.indexOf("!/");
        return (bangSlash >= 0) ? uri.substring(4, bangSlash) : uri.substring(4);
    }
}<|MERGE_RESOLUTION|>--- conflicted
+++ resolved
@@ -472,45 +472,8 @@
                         }
                         if ((i + 2) < end)
                         {
-<<<<<<< HEAD
-                            char type = path.charAt(i + 1);
-                            if (type == 'u')
-                            {
-                                // We have a possible (deprecated) microsoft unicode code point "%u####"
-                                // - not recommended to use as it's limited to 2 bytes.
-                                if ((i + 5) >= end)
-                                {
-                                    // [LENIENT] we have a partial "%u####" at the end of a string.
-                                    builder.append(path, i, (end - i));
-                                    i = end;
-                                }
-                                else
-                                {
-                                    // this seems wrong, as we are casting to a char, but that's the known
-                                    // limitation of this deprecated encoding (only 2 bytes allowed)
-                                    if (StringUtil.isHex(path, i + 2, 4))
-                                    {
-                                        int codepoint = 0xffff & TypeUtil.parseInt(path, i + 2, 4, 16);
-                                        char[] chars = Character.toChars(codepoint);
-                                        for (char ch : chars)
-                                        {
-                                            builder.append(ch);
-                                        }
-                                        i += 5;
-                                    }
-                                    else
-                                    {
-                                        // [LENIENT] copy the "%u" as-is.
-                                        builder.append(path, i, 2);
-                                        i += 1;
-                                    }
-                                }
-                            }
-                            else if (end > (i + 2))
-=======
                             char u = path.charAt(i + 1);
                             if (u == 'u')
->>>>>>> 4f98bf0f
                             {
                                 // TODO remove %u support in jetty-10
                                 // this is wrong. This is a codepoint not a char
