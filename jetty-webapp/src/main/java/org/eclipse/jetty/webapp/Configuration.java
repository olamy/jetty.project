//
// ========================================================================
// Copyright (c) 1995-2020 Mort Bay Consulting Pty Ltd and others.
//
// This program and the accompanying materials are made available under
// the terms of the Eclipse Public License 2.0 which is available at
// https://www.eclipse.org/legal/epl-2.0
//
// This Source Code may also be made available under the following
// Secondary Licenses when the conditions for such availability set
// forth in the Eclipse Public License, v. 2.0 are satisfied:
// the Apache License v2.0 which is available at
// https://www.apache.org/licenses/LICENSE-2.0
//
// SPDX-License-Identifier: EPL-2.0 OR Apache-2.0
// ========================================================================
//

package org.eclipse.jetty.webapp;

import java.util.Collection;
import java.util.Collections;
import java.util.ServiceLoader;

import org.eclipse.jetty.util.TopologicalSort;

/**
 * A pluggable Configuration for {@link WebAppContext}s.
 * <p>
 * A {@link WebAppContext} is configured by the application of one or more {@link Configuration}
 * instances.  Typically each implemented Configuration is responsible for an aspect of the
 * servlet specification (eg {@link WebXmlConfiguration}, {@link FragmentConfiguration}, etc.)
 * or feature (eg {@code JavaxWebSocketConfiguration}, {@code JmxConfiguration} etc.)
 * </p>
 * <p>Configuration instances are discovered by the {@link Configurations} class using either the
 * {@link ServiceLoader} mechanism or by an explicit call to {@link Configurations#setKnown(String...)}.
 * By default, all Configurations that do not return false from {@link #isEnabledByDefault()}
 * are applied to all {@link WebAppContext}s within the JVM.  However a Server wide default {@link Configurations}
 * collection may also be defined with {@link Configurations#setServerDefault(org.eclipse.jetty.server.Server)}.
 * Furthermore, each individual Context may have its Configurations list explicitly set and/or amended with
 * {@link WebAppContext#setConfigurations(Configuration[])}, {@link WebAppContext#addConfiguration(Configuration...)}
 * or {@link WebAppContext#getConfigurations()}.
 * </p>
 * <p>Since Jetty-9.4, Configurations are self ordering using the {@link #getDependencies()} and
 * {@link #getDependents()} methods for a {@link TopologicalSort} initiated by {@link Configurations#sort()}
 * when a {@link WebAppContext} is started.  This means that feature configurations
 * (eg {@link JndiConfiguration}, {@link JaasConfiguration}} etc.) can be added or removed without concern
 * for ordering.
 * </p>
 * <p>Also since Jetty-9.4, Configurations are responsible for providing {@link #getServerClasses()} and
 * {@link #getSystemClasses()} to configure the {@link WebAppClassLoader} for each context.
 * </p>
 */
public interface Configuration
{
    String ATTR = "org.eclipse.jetty.webapp.configuration";

    /**
     * @return True if the feature this configuration represents is available and has all its dependencies.
     */
    default boolean isAvailable()
    {
        return true;
    }

    /**
     * Get a class that this class replaces/extends.
     * If this is added to {@link Configurations} collection that already contains a
     * configuration of the replaced class or that reports to replace the same class, then
     * it is replaced with this instance.
     *
     * @return The class this Configuration replaces/extends or null if it replaces no other configuration
     */
    default Class<? extends Configuration> replaces()
    {
        return null;
    }

    /**
     * Get known Configuration Dependencies.
     *
     * @return The names of Configurations that {@link TopologicalSort} must order
     * before this configuration.
     */
    default Collection<String> getDependencies()
    {
        return Collections.emptyList();
    }

    /**
     * Get known Configuration Dependents.
     *
     * @return The names of Configurations that {@link TopologicalSort} must order
     * after this configuration.
     */
    default Collection<String> getDependents()
    {
        return Collections.emptyList();
    }

    /**
     * Get the system classes associated with this Configuration.
     *
     * @return ClassMatcher of system classes.
     */
    default ClassMatcher getSystemClasses()
    {
        return new ClassMatcher();
    }

    /**
     * Get the system classes associated with this Configuration.
     *
     * @return ClassMatcher of server classes.
     */
    default ClassMatcher getServerClasses()
    {
        return new ClassMatcher();
    }

    /**
     * Set up for configuration.
     * <p>
     * Typically this step discovers configuration resources.
     * Calls to preConfigure may alter the Configurations configured on the
     * WebAppContext, so long as configurations prior to this configuration
     * are not altered.
     *
     * @param context The context to configure
     * @throws Exception if unable to pre configure
     */
    void preConfigure(WebAppContext context) throws Exception;

    /**
     * Configure WebApp.
     * <p>
     * Typically this step applies the discovered configuration resources to
     * either the {@link WebAppContext} or the associated {@link MetaData}.
     *
     * @param context The context to configure
     * @throws Exception if unable to configure
     */
    void configure(WebAppContext context) throws Exception;

    /**
     * Clear down after configuration.
     *
     * @param context The context to configure
     * @throws Exception if unable to post configure
     */
    void postConfigure(WebAppContext context) throws Exception;

    /**
     * DeConfigure WebApp.
     * This method is called to undo all configuration done. This is
     * called to allow the context to work correctly over a stop/start cycle
     *
     * @param context The context to configure
     * @throws Exception if unable to deconfigure
     */
    void deconfigure(WebAppContext context) throws Exception;

    /**
     * Destroy WebApp.
     * This method is called to destroy a webappcontext. It is typically called when a context
     * is removed from a server handler hierarchy by the deployer.
     *
     * @param context The context to configure
     * @throws Exception if unable to destroy
     */
    void destroy(WebAppContext context) throws Exception;

    /**
     * @return true if configuration is enabled by default
     */
    boolean isEnabledByDefault();

    /**
<<<<<<< HEAD
     * @return true if configuration should be aborted
     */
    boolean abort(WebAppContext context);
=======
     * Experimental Wrapper mechanism for WebApp Configuration components.
     * <p>
     * Beans in WebAppContext that implement this interface
     * will be called to optionally wrap any newly created {@link Configuration}
     * objects before they are used for the first time.
     * </p>
     */
    interface WrapperFunction
    {
        Configuration wrapConfiguration(Configuration configuration);
    }

    class Wrapper implements Configuration
    {
        private Configuration delegate;

        public Wrapper(Configuration delegate)
        {
            this.delegate = delegate;
        }

        public Configuration getWrapped()
        {
            return delegate;
        }

        @Override
        public void preConfigure(WebAppContext context) throws Exception
        {
            delegate.preConfigure(context);
        }

        @Override
        public void configure(WebAppContext context) throws Exception
        {
            delegate.configure(context);
        }

        @Override
        public void postConfigure(WebAppContext context) throws Exception
        {
            delegate.postConfigure(context);
        }

        @Override
        public void deconfigure(WebAppContext context) throws Exception
        {
            delegate.deconfigure(context);
        }

        @Override
        public void destroy(WebAppContext context) throws Exception
        {
            delegate.destroy(context);
        }

        @Override
        public void cloneConfigure(WebAppContext template, WebAppContext context) throws Exception
        {
            delegate.cloneConfigure(template, context);
        }
    }

    class ClassList extends ArrayList<String>
    {

        /**
         * Get/Set/Create the server default Configuration ClassList.
         * <p>Get the class list from: a Server bean; or the attribute (which can
         * either be a ClassList instance or an String[] of class names); or a new instance
         * with default configuration classes.</p>
         * <p>This method also adds the obtained ClassList instance as a dependent bean
         * on the server and clears the attribute</p>
         *
         * @param server The server the default is for
         * @return the server default ClassList instance of the configuration classes for this server. Changes to this list will change the server default instance.
         */
        public static ClassList setServerDefault(Server server)
        {
            ClassList cl = server.getBean(ClassList.class);
            if (cl != null)
                return cl;
            cl = serverDefault(server);
            server.addBean(cl);
            server.setAttribute(ATTR, null);
            return cl;
        }

        /**
         * Get/Create the server default Configuration ClassList.
         * <p>Get the class list from: a Server bean; or the attribute (which can
         * either be a ClassList instance or an String[] of class names); or a new instance
         * with default configuration classes.
         *
         * @param server The server the default is for
         * @return A copy of the server default ClassList instance of the configuration classes for this server. Changes to the returned list will not change the server default.
         */
        public static ClassList serverDefault(Server server)
        {
            ClassList cl = null;
            if (server != null)
            {
                cl = server.getBean(ClassList.class);
                if (cl != null)
                    return new ClassList(cl);
                Object attr = server.getAttribute(ATTR);
                if (attr instanceof ClassList)
                    return new ClassList((ClassList)attr);
                if (attr instanceof String[])
                    return new ClassList((String[])attr);
            }
            return new ClassList();
        }

        public ClassList()
        {
            this(WebAppContext.DEFAULT_CONFIGURATION_CLASSES);
        }

        public ClassList(String[] classes)
        {
            addAll(Arrays.asList(classes));
        }

        public ClassList(List<String> classes)
        {
            addAll(classes);
        }

        public void addAfter(@Name("afterClass") String afterClass, @Name("configClass") String... configClass)
        {
            if (configClass != null && afterClass != null)
            {
                ListIterator<String> iter = listIterator();
                while (iter.hasNext())
                {
                    String cc = iter.next();
                    if (afterClass.equals(cc))
                    {
                        for (int i = 0; i < configClass.length; i++)
                        {
                            iter.add(configClass[i]);
                        }
                        return;
                    }
                }
            }
            throw new IllegalArgumentException("afterClass '" + afterClass + "' not found in " + this);
        }

        public void addBefore(@Name("beforeClass") String beforeClass, @Name("configClass") String... configClass)
        {
            if (configClass != null && beforeClass != null)
            {
                ListIterator<String> iter = listIterator();
                while (iter.hasNext())
                {
                    String cc = iter.next();
                    if (beforeClass.equals(cc))
                    {
                        iter.previous();
                        for (int i = 0; i < configClass.length; i++)
                        {
                            iter.add(configClass[i]);
                        }
                        return;
                    }
                }
            }
            throw new IllegalArgumentException("beforeClass '" + beforeClass + "' not found in " + this);
        }

        public void replace(@Name("replaceClass") String replaceClass, @Name("configClass") String configClass)
        {
            if (replaceClass != null && configClass != null)
            {
                ListIterator<String> iter = listIterator();
                while (iter.hasNext())
                {

                    String cc = iter.next();
                    if (replaceClass.equals(cc))
                    {
                        iter.set(configClass);
                        return;
                    }
                }
            }
            throw new IllegalArgumentException("replaceClass '" + replaceClass + "' not found in " + this);
        }
    }
>>>>>>> 0db3663a
}<|MERGE_RESOLUTION|>--- conflicted
+++ resolved
@@ -176,11 +176,11 @@
     boolean isEnabledByDefault();
 
     /**
-<<<<<<< HEAD
      * @return true if configuration should be aborted
      */
     boolean abort(WebAppContext context);
-=======
+
+    /**
      * Experimental Wrapper mechanism for WebApp Configuration components.
      * <p>
      * Beans in WebAppContext that implement this interface
@@ -238,139 +238,15 @@
         }
 
         @Override
-        public void cloneConfigure(WebAppContext template, WebAppContext context) throws Exception
-        {
-            delegate.cloneConfigure(template, context);
-        }
-    }
-
-    class ClassList extends ArrayList<String>
-    {
-
-        /**
-         * Get/Set/Create the server default Configuration ClassList.
-         * <p>Get the class list from: a Server bean; or the attribute (which can
-         * either be a ClassList instance or an String[] of class names); or a new instance
-         * with default configuration classes.</p>
-         * <p>This method also adds the obtained ClassList instance as a dependent bean
-         * on the server and clears the attribute</p>
-         *
-         * @param server The server the default is for
-         * @return the server default ClassList instance of the configuration classes for this server. Changes to this list will change the server default instance.
-         */
-        public static ClassList setServerDefault(Server server)
-        {
-            ClassList cl = server.getBean(ClassList.class);
-            if (cl != null)
-                return cl;
-            cl = serverDefault(server);
-            server.addBean(cl);
-            server.setAttribute(ATTR, null);
-            return cl;
-        }
-
-        /**
-         * Get/Create the server default Configuration ClassList.
-         * <p>Get the class list from: a Server bean; or the attribute (which can
-         * either be a ClassList instance or an String[] of class names); or a new instance
-         * with default configuration classes.
-         *
-         * @param server The server the default is for
-         * @return A copy of the server default ClassList instance of the configuration classes for this server. Changes to the returned list will not change the server default.
-         */
-        public static ClassList serverDefault(Server server)
-        {
-            ClassList cl = null;
-            if (server != null)
-            {
-                cl = server.getBean(ClassList.class);
-                if (cl != null)
-                    return new ClassList(cl);
-                Object attr = server.getAttribute(ATTR);
-                if (attr instanceof ClassList)
-                    return new ClassList((ClassList)attr);
-                if (attr instanceof String[])
-                    return new ClassList((String[])attr);
-            }
-            return new ClassList();
-        }
-
-        public ClassList()
-        {
-            this(WebAppContext.DEFAULT_CONFIGURATION_CLASSES);
-        }
-
-        public ClassList(String[] classes)
-        {
-            addAll(Arrays.asList(classes));
-        }
-
-        public ClassList(List<String> classes)
-        {
-            addAll(classes);
-        }
-
-        public void addAfter(@Name("afterClass") String afterClass, @Name("configClass") String... configClass)
-        {
-            if (configClass != null && afterClass != null)
-            {
-                ListIterator<String> iter = listIterator();
-                while (iter.hasNext())
-                {
-                    String cc = iter.next();
-                    if (afterClass.equals(cc))
-                    {
-                        for (int i = 0; i < configClass.length; i++)
-                        {
-                            iter.add(configClass[i]);
-                        }
-                        return;
-                    }
-                }
-            }
-            throw new IllegalArgumentException("afterClass '" + afterClass + "' not found in " + this);
-        }
-
-        public void addBefore(@Name("beforeClass") String beforeClass, @Name("configClass") String... configClass)
-        {
-            if (configClass != null && beforeClass != null)
-            {
-                ListIterator<String> iter = listIterator();
-                while (iter.hasNext())
-                {
-                    String cc = iter.next();
-                    if (beforeClass.equals(cc))
-                    {
-                        iter.previous();
-                        for (int i = 0; i < configClass.length; i++)
-                        {
-                            iter.add(configClass[i]);
-                        }
-                        return;
-                    }
-                }
-            }
-            throw new IllegalArgumentException("beforeClass '" + beforeClass + "' not found in " + this);
-        }
-
-        public void replace(@Name("replaceClass") String replaceClass, @Name("configClass") String configClass)
-        {
-            if (replaceClass != null && configClass != null)
-            {
-                ListIterator<String> iter = listIterator();
-                while (iter.hasNext())
-                {
-
-                    String cc = iter.next();
-                    if (replaceClass.equals(cc))
-                    {
-                        iter.set(configClass);
-                        return;
-                    }
-                }
-            }
-            throw new IllegalArgumentException("replaceClass '" + replaceClass + "' not found in " + this);
-        }
-    }
->>>>>>> 0db3663a
+        public boolean isEnabledByDefault()
+        {
+            return delegate.isEnabledByDefault();
+        }
+
+        @Override
+        public boolean abort(WebAppContext context)
+        {
+            return delegate.abort(context);
+        }
+    }
 }