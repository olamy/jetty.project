--- conflicted
+++ resolved
@@ -60,20 +60,12 @@
     <dependency>
       <groupId>org.apache.openwebbeans</groupId>
       <artifactId>openwebbeans-web</artifactId>
-<<<<<<< HEAD
-      <version>2.0.15</version>
-=======
       <version>${openwebbeans.version}</version>
->>>>>>> c2655295
     </dependency>
     <dependency>
       <groupId>org.apache.openwebbeans</groupId>
       <artifactId>openwebbeans-jetty9</artifactId>
-<<<<<<< HEAD
-      <version>2.0.15</version>
-=======
       <version>${openwebbeans.version}</version>
->>>>>>> c2655295
     </dependency>
   </dependencies>
 </project>